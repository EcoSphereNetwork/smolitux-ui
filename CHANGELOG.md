--- conflicted
+++ resolved
@@ -3,14 +3,12 @@
 Alle wichtigen Änderungen an diesem Projekt werden in dieser Datei dokumentiert.
 
 > **Hinweis:** Die vollständige Dokumentation finden Sie im [Wiki](/docs/wiki/index.md). Die aktuelle Version des Changelogs finden Sie [hier](/docs/wiki/development/changelog.md).
-<<<<<<< HEAD
+
 ## [0.3.0] - 2025-06-08
 ### Added
 - minimal project setup without Lerna
 - central TypeScript, ESLint and Jest configuration
 
-=======
->>>>>>> 64427454
 ## [0.2.3] - 2025-06-08
 ### Changed
 - updated TypeScript build configuration for docs
