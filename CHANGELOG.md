# Changelog

Alle wichtigen Änderungen an diesem Projekt werden in dieser Datei dokumentiert.

> **Hinweis:** Die vollständige Dokumentation finden Sie im [Wiki](/docs/wiki/index.md). Die aktuelle Version des Changelogs finden Sie [hier](/docs/wiki/development/changelog.md).
## [0.2.3] - 2025-06-08
### Changed
- updated TypeScript build configuration for docs
<<<<<<< HEAD
=======
- declared Node.js and Docusaurus module types in root config
>>>>>>> 11bc97bc


Das Format basiert auf [Keep a Changelog](https://keepachangelog.com/de/1.0.0/),
und dieses Projekt folgt [Semantic Versioning](https://semver.org/spec/v2.0.0.html).

## [0.2.2] - 2025-04-02

### Hinzugefügt
- Umfassender Komponenten-Teststatus-Bericht in der Dokumentation
- Detaillierte Release Notes für Version 0.2.2

### Geändert
- Verbesserte Codeformatierung in allen Dateien
- Aktualisierte Versionsnummer in package.json und lerna.json

### Behoben
- Syntaxfehler in FormField.tsx behoben
- Syntaxfehler in ActivityStream.tsx behoben
- HTML-Dateien mit .tsx-Erweiterung in .html umbenannt, um TypeScript-Kompilierungsfehler zu vermeiden

### Hinzugefügt
- Storybook-Stories für mehrere Komponenten (Button, Card, Avatar, Breadcrumb, Tooltip, Modal, Table, Accordion)
- Cypress E2E-Tests für Komponenten
- Cypress Accessibility-Tests
- Umfassende Dokumentation zu Barrierefreiheit, Komponenten-Struktur, Theming und Teststrategie
- Verbesserte CI/CD-Pipeline mit visuellen Regressionstests und Barrierefreiheitstests
- Button-Komponente: Unterstützung für `solid`-Variante als Alias für `primary`
- Button-Komponente: Unterstützung für `outline`-Variante als Alias für `ghost`
- Button-Komponente: Unterstützung für `isLoading`-Prop als Alias für `loading`
- TabView-Komponente: Unterstützung für `onChange`-Prop als Alias für `onTabChange`

### Verbessert
- Überarbeitung der Button-Komponente mit besserer Barrierefreiheit
- Flex-Komponente mit Tailwind-CSS-Integration
- Verbesserte TypeScript-Typisierung für alle Komponenten
- Aktualisierte Testabdeckung für Komponenten
- Verbesserte Exportstruktur in der Utils-Bibliothek für einfachere Importe
- Aktualisierte Dokumentation mit neuen Varianten und Props

### Behoben
- Barrierefreiheitsprobleme in mehreren Komponenten
- Inkonsistenzen im Theming-System
- Probleme mit der Tastaturnavigation in interaktiven Komponenten
- Typfehler in der Button-Komponente
- Typfehler in der TabView-Komponente

## [0.2.1] - 2025-03-26

### Hinzugefügt
- Neue Komponenten für ResonanceLink:
  - Governance-Komponenten:
    - GovernanceDashboard: Übersicht über Community-Governance
    - ProposalView: Detailansicht für Vorschläge
    - VotingSystem: System für Abstimmungen
  - Monetarisierungs-Komponenten:
    - RevenueModel: Visualisierung des 30-30-30-Modells
    - RewardSystem: Belohnungssystem für Benutzeraktivitäten
    - CreatorDashboard: Dashboard für Content-Ersteller
  - Feed-Komponenten:
    - FeedView: Anzeige von Beiträgen im Feed
    - PostCreator: Erstellung von Beiträgen
  - Post-Komponenten:
    - PostView: Anzeige von Beiträgen
    - PostInteractions: Interaktionen mit Beiträgen
    - PostMetrics: Metriken für Beiträge
  - Profil-Komponenten:
    - ProfileView: Anzeige von Benutzerprofilen
- Neue KI-Komponenten:
  - FakeNewsDetector: Erkennung von Falschinformationen
  - TrollFilter: Filterung von toxischen Kommentaren
  - ContentModerator: Moderation von Inhalten
- Neue Blockchain-Komponenten:
  - TokenEconomy: Visualisierung der Token-Wirtschaft
  - SmartContractInteraction: Interaktion mit Smart Contracts

### Verbessert
- Verbesserte Typendefinitionen für alle Komponenten
- Bessere Dokumentation mit JSDoc-Kommentaren
- Optimierte Leistung bei komplexen Komponenten
- Verbesserte Browserkompatibilität durch Erkennung der Ausführungsumgebung
- Hinzugefügt: Primitive Komponenten (Box, Flex, Text) für konsistentes Layout
- Hinzugefügt: Test-App zur Demonstration der Komponenten

### Fehlerbehebungen
- Behoben: Syntaxfehler in Charts-Komponenten
- Behoben: Fehlerhafte Snapshot-Tests
- Behoben: Probleme mit der Formularvalidierung
- Behoben: Falsche Modul-Pfade in package.json-Dateien (index.mjs statt index.esm.js)
- Behoben: Probleme mit i18n-Initialisierung in Node.js-Umgebungen
- Behoben: Fehlerhafte Importe zwischen Paketen, die auf interne Quellcode-Pfade verwiesen

## [0.2.0] - 2025-03-25

### Hinzugefügt
- Erste Version der erweiterten Komponenten-Bibliothek
- Neue Pakete für spezifische Anwendungsbereiche:
  - @smolitux/ai: KI-bezogene Komponenten
  - @smolitux/blockchain: Blockchain-bezogene Komponenten
  - @smolitux/community: Community-bezogene Komponenten
  - @smolitux/federation: Föderations-bezogene Komponenten
  - @smolitux/media: Medien-bezogene Komponenten
  - @smolitux/utils: Hilfsfunktionen und -komponenten

## [0.1.0] - 2025-03-24

### Hinzugefügt
- Erste Version der Smolitux UI Komponenten-Bibliothek
- Core-Komponenten:
  - Alert: Für Benachrichtigungen und Warnungen
  - Badge: Für Labels, Zähler und Status
  - Button: Für Aktionen
  - Checkbox: Für Auswahloptionen
  - ColorPicker: Für Farbauswahl
  - FormControl: Container für Formularelemente
  - Input: Für Texteingaben
  - Modal: Für modale Dialoge
  - Radio: Für Auswahloptionen
  - Select: Für Auswahlmenüs
  - Switch: Für Ein/Aus-Schalter
  - Table: Für tabellarische Daten
- Layout-Komponenten:
  - Container: Für zentrierten Inhalt mit maximaler Breite
  - Grid: Für Raster-Layouts
  - Flex: Für flexible Layouts
- Theme-System:
  - ThemeProvider: Für Theme-Kontext
  - createTheme: Für benutzerdefinierte Themes
  - useTheme: Hook für Theme-Zugriff

### Geändert
- Alle Komponenten haben jetzt default exports
- TypeScript-Deklarationsdateien (DTS) wurden vorübergehend deaktiviert

### Bekannte Probleme
- Charts-Komponenten haben Syntaxfehler und sind noch nicht nutzbar
- Einige Tests schlagen fehl aufgrund von Snapshot-Änderungen
- Formularvalidierung und Internationalisierung sind noch nicht vollständig implementiert<|MERGE_RESOLUTION|>--- conflicted
+++ resolved
@@ -6,10 +6,7 @@
 ## [0.2.3] - 2025-06-08
 ### Changed
 - updated TypeScript build configuration for docs
-<<<<<<< HEAD
-=======
 - declared Node.js and Docusaurus module types in root config
->>>>>>> 11bc97bc
 
 
 Das Format basiert auf [Keep a Changelog](https://keepachangelog.com/de/1.0.0/),
