--- conflicted
+++ resolved
@@ -19,29 +19,7 @@
 
 ## [0.3.4] - 2025-06-18
 ### Changed
-<<<<<<< HEAD
-- Added forwardRef and data-testid to `Option` component
-- Updated related tests and stories
 
-## [0.3.3] - 2025-06-17
-### Added
-- Component counts documented in component-status.md
-
-=======
-- `Collapse` component now supports `forwardRef` and exposes the container ref.
-
-## [0.3.7] - 2025-06-19
-### Changed
-- Updated EthereumProvider typing with generic request results
-- Implemented `forwardRef` for WalletConnect, TokenDisplay and TransactionHistory
-- Simplified tests and added ref forwarding checks
-
-## [0.3.8] - 2025-06-20
-### Changed
-- Slide component now uses `forwardRef` for external ref access and updated tests
-- Removed obsolete test suites and added basic mocks for core components
-- Fixed lint errors and updated WalletConnect tests
->>>>>>> da712c12
 ## [0.3.2] - 2025-06-08
 ### Added
 - Offline Komponentenscan und TODO-Liste erstellt
