# Changelog

Alle wichtigen Änderungen an diesem Projekt werden in dieser Datei dokumentiert.

> **Hinweis:** Die vollständige Dokumentation finden Sie im [Wiki](/docs/Wiki/index.md). Die aktuelle Version des Changelogs finden Sie [hier](/docs/Wiki/development/changelog.md).

Das Format basiert auf [Keep a Changelog](https://keepachangelog.com/de/1.0.0/),
und dieses Projekt folgt [Semantic Versioning](https://semver.org/spec/v2.0.0.html).

<<<<<<< HEAD
## [0.2.2] - 2023-04-02
=======
## [0.2.2] - 2025-04-02

### Hinzugefügt
- Umfassender Komponenten-Teststatus-Bericht in der Dokumentation
- Detaillierte Release Notes für Version 0.2.2

### Geändert
- Verbesserte Codeformatierung in allen Dateien
- Aktualisierte Versionsnummer in package.json und lerna.json

### Behoben
- Syntaxfehler in FormField.tsx behoben
- Syntaxfehler in ActivityStream.tsx behoben
- HTML-Dateien mit .tsx-Erweiterung in .html umbenannt, um TypeScript-Kompilierungsfehler zu vermeiden

## [0.2.1] - 2023-03-26
>>>>>>> c6b73304

### Hinzugefügt
- Storybook-Stories für mehrere Komponenten (Button, Card, Avatar, Breadcrumb, Tooltip, Modal, Table, Accordion)
- Cypress E2E-Tests für Komponenten
- Cypress Accessibility-Tests
- Umfassende Dokumentation zu Barrierefreiheit, Komponenten-Struktur, Theming und Teststrategie
- Verbesserte CI/CD-Pipeline mit visuellen Regressionstests und Barrierefreiheitstests
- Button-Komponente: Unterstützung für `solid`-Variante als Alias für `primary`
- Button-Komponente: Unterstützung für `outline`-Variante als Alias für `ghost`
- Button-Komponente: Unterstützung für `isLoading`-Prop als Alias für `loading`
- TabView-Komponente: Unterstützung für `onChange`-Prop als Alias für `onTabChange`

### Verbessert
- Überarbeitung der Button-Komponente mit besserer Barrierefreiheit
- Flex-Komponente mit Tailwind-CSS-Integration
- Verbesserte TypeScript-Typisierung für alle Komponenten
- Aktualisierte Testabdeckung für Komponenten
- Verbesserte Exportstruktur in der Utils-Bibliothek für einfachere Importe
- Aktualisierte Dokumentation mit neuen Varianten und Props

### Behoben
- Barrierefreiheitsprobleme in mehreren Komponenten
- Inkonsistenzen im Theming-System
- Probleme mit der Tastaturnavigation in interaktiven Komponenten
- Typfehler in der Button-Komponente
- Typfehler in der TabView-Komponente

## [0.2.1] - 2025-03-26

### Hinzugefügt
- Neue Komponenten für ResonanceLink:
  - Governance-Komponenten:
    - GovernanceDashboard: Übersicht über Community-Governance
    - ProposalView: Detailansicht für Vorschläge
    - VotingSystem: System für Abstimmungen
  - Monetarisierungs-Komponenten:
    - RevenueModel: Visualisierung des 30-30-30-Modells
    - RewardSystem: Belohnungssystem für Benutzeraktivitäten
    - CreatorDashboard: Dashboard für Content-Ersteller
  - Feed-Komponenten:
    - FeedView: Anzeige von Beiträgen im Feed
    - PostCreator: Erstellung von Beiträgen
  - Post-Komponenten:
    - PostView: Anzeige von Beiträgen
    - PostInteractions: Interaktionen mit Beiträgen
    - PostMetrics: Metriken für Beiträge
  - Profil-Komponenten:
    - ProfileView: Anzeige von Benutzerprofilen
- Neue KI-Komponenten:
  - FakeNewsDetector: Erkennung von Falschinformationen
  - TrollFilter: Filterung von toxischen Kommentaren
  - ContentModerator: Moderation von Inhalten
- Neue Blockchain-Komponenten:
  - TokenEconomy: Visualisierung der Token-Wirtschaft
  - SmartContractInteraction: Interaktion mit Smart Contracts

### Verbessert
- Verbesserte Typendefinitionen für alle Komponenten
- Bessere Dokumentation mit JSDoc-Kommentaren
- Optimierte Leistung bei komplexen Komponenten
- Verbesserte Browserkompatibilität durch Erkennung der Ausführungsumgebung
- Hinzugefügt: Primitive Komponenten (Box, Flex, Text) für konsistentes Layout
- Hinzugefügt: Test-App zur Demonstration der Komponenten

### Fehlerbehebungen
- Behoben: Syntaxfehler in Charts-Komponenten
- Behoben: Fehlerhafte Snapshot-Tests
- Behoben: Probleme mit der Formularvalidierung
- Behoben: Falsche Modul-Pfade in package.json-Dateien (index.mjs statt index.esm.js)
- Behoben: Probleme mit i18n-Initialisierung in Node.js-Umgebungen
- Behoben: Fehlerhafte Importe zwischen Paketen, die auf interne Quellcode-Pfade verwiesen

## [0.2.0] - 2025-03-25

### Hinzugefügt
- Erste Version der erweiterten Komponenten-Bibliothek
- Neue Pakete für spezifische Anwendungsbereiche:
  - @smolitux/ai: KI-bezogene Komponenten
  - @smolitux/blockchain: Blockchain-bezogene Komponenten
  - @smolitux/community: Community-bezogene Komponenten
  - @smolitux/federation: Föderations-bezogene Komponenten
  - @smolitux/media: Medien-bezogene Komponenten
  - @smolitux/utils: Hilfsfunktionen und -komponenten

## [0.1.0] - 2025-03-24

### Hinzugefügt
- Erste Version der Smolitux UI Komponenten-Bibliothek
- Core-Komponenten:
  - Alert: Für Benachrichtigungen und Warnungen
  - Badge: Für Labels, Zähler und Status
  - Button: Für Aktionen
  - Checkbox: Für Auswahloptionen
  - ColorPicker: Für Farbauswahl
  - FormControl: Container für Formularelemente
  - Input: Für Texteingaben
  - Modal: Für modale Dialoge
  - Radio: Für Auswahloptionen
  - Select: Für Auswahlmenüs
  - Switch: Für Ein/Aus-Schalter
  - Table: Für tabellarische Daten
- Layout-Komponenten:
  - Container: Für zentrierten Inhalt mit maximaler Breite
  - Grid: Für Raster-Layouts
  - Flex: Für flexible Layouts
- Theme-System:
  - ThemeProvider: Für Theme-Kontext
  - createTheme: Für benutzerdefinierte Themes
  - useTheme: Hook für Theme-Zugriff

### Geändert
- Alle Komponenten haben jetzt default exports
- TypeScript-Deklarationsdateien (DTS) wurden vorübergehend deaktiviert

### Bekannte Probleme
- Charts-Komponenten haben Syntaxfehler und sind noch nicht nutzbar
- Einige Tests schlagen fehl aufgrund von Snapshot-Änderungen
- Formularvalidierung und Internationalisierung sind noch nicht vollständig implementiert<|MERGE_RESOLUTION|>--- conflicted
+++ resolved
@@ -7,9 +7,6 @@
 Das Format basiert auf [Keep a Changelog](https://keepachangelog.com/de/1.0.0/),
 und dieses Projekt folgt [Semantic Versioning](https://semver.org/spec/v2.0.0.html).
 
-<<<<<<< HEAD
-## [0.2.2] - 2023-04-02
-=======
 ## [0.2.2] - 2025-04-02
 
 ### Hinzugefügt
@@ -24,9 +21,6 @@
 - Syntaxfehler in FormField.tsx behoben
 - Syntaxfehler in ActivityStream.tsx behoben
 - HTML-Dateien mit .tsx-Erweiterung in .html umbenannt, um TypeScript-Kompilierungsfehler zu vermeiden
-
-## [0.2.1] - 2023-03-26
->>>>>>> c6b73304
 
 ### Hinzugefügt
 - Storybook-Stories für mehrere Komponenten (Button, Card, Avatar, Breadcrumb, Tooltip, Modal, Table, Accordion)
