{
  "compilerOptions": {
    "target": "ESNext",
    "module": "ESNext",
    "moduleResolution": "Node",
    "strict": true,
    "jsx": "react-jsx",
    "esModuleInterop": true,
<<<<<<< HEAD
    "skipLibCheck": true
  },
  "include": ["packages", "docs"],
  "exclude": ["node_modules", "dist"]
=======
    "skipLibCheck": true,
    "types": ["node", "@docusaurus/module-type-aliases"]
  },
  "include": ["docs"],
  "exclude": [
    "node_modules",
    "dist",
    "packages",
    "packages/playground"
  ]
>>>>>>> 64427454
}<|MERGE_RESOLUTION|>--- conflicted
+++ resolved
@@ -6,21 +6,13 @@
     "strict": true,
     "jsx": "react-jsx",
     "esModuleInterop": true,
-<<<<<<< HEAD
-    "skipLibCheck": true
-  },
-  "include": ["packages", "docs"],
-  "exclude": ["node_modules", "dist"]
-=======
     "skipLibCheck": true,
     "types": ["node", "@docusaurus/module-type-aliases"]
   },
-  "include": ["docs"],
+  "include": ["packages", "docs"],
   "exclude": [
     "node_modules",
     "dist",
-    "packages",
     "packages/playground"
   ]
->>>>>>> 64427454
 }