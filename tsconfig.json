--- conflicted
+++ resolved
@@ -6,16 +6,6 @@
     "strict": true,
     "jsx": "react-jsx",
     "esModuleInterop": true,
-<<<<<<< HEAD
-    "skipLibCheck": true
-  },
-  "include": ["packages", "docs"],
-  "exclude": [
-    "node_modules",
-    "dist",
-    "packages/@smolitux/charts/src/components/ScatterPlot/ScatterPlot.old.tsx",
-    "packages/@smolitux/core/src/components/Textarea/**/*"
-=======
     "skipLibCheck": true,
     "types": ["node", "@docusaurus/module-type-aliases"]
   },
@@ -25,6 +15,5 @@
     "dist",
     "packages",
     "packages/playground"
->>>>>>> 11bc97bc
   ]
 }