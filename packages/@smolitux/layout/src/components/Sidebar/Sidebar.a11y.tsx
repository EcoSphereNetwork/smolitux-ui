// packages/@smolitux/layout/src/components/Sidebar/Sidebar.a11y.tsx
import React, { useState, useEffect, forwardRef } from 'react';
import { useTheme } from '@smolitux/theme';
import { breakpoints } from '@smolitux/utils/styling';
import { SidebarProps, SidebarItem } from './Sidebar';

export interface SidebarA11yProps extends SidebarProps {
  /**
   * ARIA-Label für die Sidebar
   */
  ariaLabel?: string;

  /**
   * ARIA-Labelledby für die Sidebar
   */
  ariaLabelledby?: string;

  /**
   * ARIA-Describedby für die Sidebar
   */
  ariaDescribedby?: string;

  /**
   * ARIA-Rolle für die Sidebar
   */
  role?: string;

  /**
   * Ob die Sidebar eine Navigation ist
   */
  isNavigation?: boolean;

  /**
   * Ob die Sidebar eine Landmark ist
   */
  isLandmark?: boolean;

  /**
   * Ob die Sidebar eine Region ist
   */
  isRegion?: boolean;

  /**
   * Ob die Sidebar eine Complementary ist
   */
  isComplementary?: boolean;

  /**
   * Ob die Sidebar ein Menu ist
   */
  isMenu?: boolean;

  /**
   * Ob die Sidebar eine Toolbar ist
   */
  isToolbar?: boolean;

  /**
   * Ob die Sidebar eine Tablist ist
   */
  isTablist?: boolean;

  /**
   * Ob die Sidebar eine Tree ist
   */
  isTree?: boolean;

  /**
   * Ob die Sidebar eine Listbox ist
   */
  isListbox?: boolean;

  /**
   * Ob die Sidebar eine Menubar ist
   */
  isMenubar?: boolean;

  /**
   * Ob die Sidebar eine Radiogroup ist
   */
  isRadiogroup?: boolean;

  /**
   * Ob die Sidebar eine Tabpanel ist
   */
  isTabpanel?: boolean;

  /**
   * Ob die Sidebar eine Dialog ist
   */
  isDialog?: boolean;

  /**
   * Ob die Sidebar eine Alert ist
   */
  isAlert?: boolean;

  /**
   * Ob die Sidebar eine Status ist
   */
  isStatus?: boolean;

  /**
   * Ob die Sidebar eine Live-Region ist
   */
  isLiveRegion?: boolean;

  /**
   * Politeness-Level für Live-Region
   */
  liveRegionPoliteness?: 'polite' | 'assertive' | 'off';

  /**
   * Ob die Sidebar atomar ist
   */
  isAtomic?: boolean;

  /**
   * Ob die Sidebar relevant ist
   */
  isRelevant?: boolean;

  /**
   * Relevanz-Typ für die Sidebar
   */
  relevantType?: 'additions' | 'removals' | 'text' | 'all';

  /**
   * Ob die Sidebar busy ist
   */
  isBusy?: boolean;

  /**
   * Ob die Sidebar fokussierbar ist
   */
  isFocusable?: boolean;

  /**
   * Tab-Index für die Sidebar
   */
  tabIndex?: number;

  /**
   * Ob die Sidebar eine Orientation hat
   */
  hasOrientation?: boolean;

  /**
   * Orientation der Sidebar
   */
  orientation?: 'horizontal' | 'vertical';

  /**
   * Ob die Sidebar eine Multiselectable ist
   */
  isMultiselectable?: boolean;

  /**
   * Ob die Sidebar eine Required ist
   */
  isRequired?: boolean;

  /**
   * Ob die Sidebar eine Expanded ist
   */
  isExpanded?: boolean;

  /**
   * Ob die Sidebar eine Haspopup ist
   */
  hasPopup?: boolean;

  /**
   * Popup-Typ der Sidebar
   */
  popupType?: 'menu' | 'listbox' | 'tree' | 'grid' | 'dialog';

  /**
   * Ob die Sidebar eine Controls hat
   */
  hasControls?: boolean;

  /**
   * Controls-ID der Sidebar
   */
  controlsId?: string;

  /**
   * Ob die Sidebar eine Owns hat
   */
  hasOwns?: boolean;

  /**
   * Owns-ID der Sidebar
   */
  ownsId?: string;

  /**
   * Ob die Sidebar eine Flowto hat
   */
  hasFlowto?: boolean;

  /**
   * Flowto-ID der Sidebar
   */
  flowtoId?: string;

  /**
   * Ob die Sidebar eine Keyshortcuts hat
   */
  hasKeyshortcuts?: boolean;

  /**
   * Keyshortcuts der Sidebar
   */
  keyshortcuts?: string;

  /**
   * Ob die Sidebar eine Roledescription hat
   */
  hasRoledescription?: boolean;

  /**
   * Roledescription der Sidebar
   */
  roledescription?: string;

  /**
   * Ob die Sidebar eine Activedescendant hat
   */
  hasActivedescendant?: boolean;

  /**
   * Activedescendant-ID der Sidebar
   */
  activedescendantId?: string;

  /**
   * Ob die Sidebar eine Colindex hat
   */
  hasColindex?: boolean;

  /**
   * Colindex der Sidebar
   */
  colindex?: number;

  /**
   * Ob die Sidebar eine Rowindex hat
   */
  hasRowindex?: boolean;

  /**
   * Rowindex der Sidebar
   */
  rowindex?: number;

  /**
   * Ob die Sidebar eine Colcount hat
   */
  hasColcount?: boolean;

  /**
   * Colcount der Sidebar
   */
  colcount?: number;

  /**
   * Ob die Sidebar eine Rowcount hat
   */
  hasRowcount?: boolean;

  /**
   * Rowcount der Sidebar
   */
  rowcount?: number;

  /**
   * Ob die Sidebar eine Posinset hat
   */
  hasPosinset?: boolean;

  /**
   * Posinset der Sidebar
   */
  posinset?: number;

  /**
   * Ob die Sidebar eine Setsize hat
   */
  hasSetsize?: boolean;

  /**
   * Setsize der Sidebar
   */
  setsize?: number;

  /**
   * Ob die Sidebar eine Level hat
   */
  hasLevel?: boolean;

  /**
   * Level der Sidebar
   */
  level?: number;

  /**
   * Ob die Sidebar eine Valuemin hat
   */
  hasValuemin?: boolean;

  /**
   * Valuemin der Sidebar
   */
  valuemin?: number;

  /**
   * Ob die Sidebar eine Valuemax hat
   */
  hasValuemax?: boolean;

  /**
   * Valuemax der Sidebar
   */
  valuemax?: number;

  /**
   * Ob die Sidebar eine Valuenow hat
   */
  hasValuenow?: boolean;

  /**
   * Valuenow der Sidebar
   */
  valuenow?: number;

  /**
   * Ob die Sidebar eine Valuetext hat
   */
  hasValuetext?: boolean;

  /**
   * Valuetext der Sidebar
   */
  valuetext?: string;

  /**
   * Ob die Sidebar eine Checked hat
   */
  hasChecked?: boolean;

  /**
   * Checked-Status der Sidebar
   */
  checked?: boolean | 'mixed';

  /**
   * Ob die Sidebar eine Selected hat
   */
  hasSelected?: boolean;

  /**
   * Selected-Status der Sidebar
   */
  selected?: boolean;

  /**
   * Ob die Sidebar eine Current hat
   */
  hasCurrent?: boolean;

  /**
   * Current-Status der Sidebar
   */
  current?: boolean | 'page' | 'step' | 'location' | 'date' | 'time';

  /**
   * Ob die Sidebar eine Sort hat
   */
  hasSort?: boolean;

  /**
   * Sort-Status der Sidebar
   */
  sort?: 'ascending' | 'descending' | 'other' | 'none';

  /**
   * Ob die Sidebar eine Dropeffect hat
   */
  hasDropeffect?: boolean;

  /**
   * Dropeffect der Sidebar
   */
  dropeffect?: 'copy' | 'move' | 'link' | 'execute' | 'popup' | 'none';

  /**
   * Ob die Sidebar eine Grabbed hat
   */
  hasGrabbed?: boolean;

  /**
   * Grabbed-Status der Sidebar
   */
  grabbed?: boolean;

  /**
   * Ob die Sidebar eine Hidden hat
   */
  hasHidden?: boolean;

  /**
   * Hidden-Status der Sidebar
   */
  hidden?: boolean;

  /**
   * Ob die Sidebar eine Invalid hat
   */
  hasInvalid?: boolean;

  /**
   * Invalid-Status der Sidebar
   */
  invalid?: boolean | 'grammar' | 'spelling';

  /**
   * Ob die Sidebar eine Pressed hat
   */
  hasPressed?: boolean;

  /**
   * Pressed-Status der Sidebar
   */
  pressed?: boolean | 'mixed';

  /**
   * Ob die Sidebar eine Readonly hat
   */
  hasReadonly?: boolean;

  /**
   * Readonly-Status der Sidebar
   */
  readonly?: boolean;

  /**
   * Ob die Sidebar eine Required hat
   */
  hasRequired?: boolean;

  /**
   * Required-Status der Sidebar
   */
  required?: boolean;

  /**
   * Ob die Sidebar eine Disabled hat
   */
  hasDisabled?: boolean;

  /**
   * Disabled-Status der Sidebar
   */
  disabled?: boolean;

  /**
   * Ob die Sidebar eine Errormessage hat
   */
  hasErrormessage?: boolean;

  /**
   * Errormessage-ID der Sidebar
   */
  errormessageId?: string;

  /**
   * Ob die Sidebar eine Keyboardshortcut hat
   */
  hasKeyboardshortcut?: boolean;

  /**
   * Keyboardshortcut der Sidebar
   */
  keyboardshortcut?: string;
}

/**
 * Barrierefreie Sidebar-Komponente für Navigation und Menüs
 *
 * @example
 * ```tsx
 * <SidebarA11y
 *   items={[
 *     { id: 'home', label: 'Home', icon: <HomeIcon /> },
 *     { id: 'settings', label: 'Settings', icon: <SettingsIcon /> }
 *   ]}
 *   ariaLabel="Hauptnavigation"
 *   isNavigation={true}
 * />
 * ```
 */
<<<<<<< HEAD
export const SidebarA11y = forwardRef<HTMLDivElement, SidebarA11yProps>(({
  items,
  title,
  logo,
  collapsed = false,
  onCollapseChange,
  htmlProps = {},
  onSelect,
  position = 'left',
  fixed = false,
  variant = 'default',
  ariaLabel,
  ariaLabelledby,
  ariaDescribedby,
  role,
  isNavigation = false,
  isLandmark = false,
  isRegion = false,
  isComplementary = false,
  isMenu = false,
  isToolbar = false,
  isTablist = false,
  isTree = false,
  isListbox = false,
  isMenubar = false,
  isRadiogroup = false,
  isTabpanel = false,
  isDialog = false,
  isAlert = false,
  isStatus = false,
  isLiveRegion = false,
  liveRegionPoliteness = 'polite',
  isAtomic = false,
  isRelevant = false,
  relevantType = 'additions',
  isBusy = false,
  isFocusable = false,
  tabIndex,
  responsive = false,
  collapseBreakpoint = 'md',
  hasOrientation = false,
  orientation = 'vertical',
  isMultiselectable = false,
  isRequired = false,
  isExpanded = false,
  hasPopup = false,
  popupType = 'menu',
  hasControls = false,
  controlsId,
  hasOwns = false,
  ownsId,
  hasFlowto = false,
  flowtoId,
  hasKeyshortcuts = false,
  keyshortcuts,
  hasRoledescription = false,
  roledescription,
  hasActivedescendant = false,
  activedescendantId,
  hasColindex = false,
  colindex,
  hasRowindex = false,
  rowindex,
  hasColcount = false,
  colcount,
  hasRowcount = false,
  rowcount,
  hasPosinset = false,
  posinset,
  hasSetsize = false,
  setsize,
  hasLevel = false,
  level,
  hasValuemin = false,
  valuemin,
  hasValuemax = false,
  valuemax,
  hasValuenow = false,
  valuenow,
  hasValuetext = false,
  valuetext,
  hasChecked = false,
  checked,
  hasSelected = false,
  selected,
  hasCurrent = false,
  current,
  hasSort = false,
  sort,
  hasDropeffect = false,
  dropeffect,
  hasGrabbed = false,
  grabbed,
  hasHidden = false,
  hidden,
  hasInvalid = false,
  invalid,
  hasPressed = false,
  pressed,
  hasReadonly = false,
  readonly,
  hasRequired = false,
  required,
  hasDisabled = false,
  disabled,
  hasErrormessage = false,
  errormessageId,
  hasKeyboardshortcut = false,
  keyboardshortcut,
  ...rest
}, ref) => {
  const { theme } = useTheme();
  const [isCollapsed, setIsCollapsed] = useState(collapsed);
  
  // Aktualisiere den Collapse-Status, wenn sich die Prop ändert
  useEffect(() => {
    setIsCollapsed(collapsed);
  }, [collapsed]);

  useEffect(() => {
    if (!responsive) return;
    const bp = typeof collapseBreakpoint === 'number'
      ? collapseBreakpoint
      : parseInt(breakpoints[collapseBreakpoint], 10);
    const check = () => {
      const shouldCollapse = window.innerWidth < bp;
      setIsCollapsed(shouldCollapse ? true : collapsed);
    };
    check();
    window.addEventListener('resize', check);
    return () => window.removeEventListener('resize', check);
  }, [responsive, collapseBreakpoint, collapsed]);
  
  // Behandle das Umschalten des Collapse-Status
  const handleToggleCollapse = () => {
    const newCollapsed = !isCollapsed;
    setIsCollapsed(newCollapsed);
    
    if (onCollapseChange) {
      onCollapseChange(newCollapsed);
    }
  };
  
  // Behandle die Auswahl eines Items
  const handleSelect = (item: SidebarItem) => {
    if (item.disabled) return;
    
    if (item.onClick) {
      item.onClick();
    }
    
    if (onSelect) {
      onSelect(item);
    }
  };
  
  // Bestimme die Rolle basierend auf den Eigenschaften
  const determineRole = () => {
    if (role) return role;
    if (isNavigation) return 'navigation';
    if (isLandmark) return 'landmark';
    if (isRegion) return 'region';
    if (isComplementary) return 'complementary';
    if (isMenu) return 'menu';
    if (isToolbar) return 'toolbar';
    if (isTablist) return 'tablist';
    if (isTree) return 'tree';
    if (isListbox) return 'listbox';
    if (isMenubar) return 'menubar';
    if (isRadiogroup) return 'radiogroup';
    if (isTabpanel) return 'tabpanel';
    if (isDialog) return 'dialog';
    if (isAlert) return 'alert';
    if (isStatus) return 'status';
    return undefined;
  };
  
  // Bestimme die ARIA-Live-Region-Eigenschaften
  const determineAriaLive = () => {
    if (!isLiveRegion) return undefined;
    return liveRegionPoliteness;
  };
  
  // Bestimme die ARIA-Relevant-Eigenschaft
  const determineAriaRelevant = () => {
    if (!isRelevant) return undefined;
    return relevantType;
  };
  
  // Rendere ein einzelnes Item
  const renderItem = (item: SidebarItem, index: number) => {
    const isActive = item.active;
    const isItemDisabled = item.disabled || disabled;
    
    // Bestimme die Klassen für das Item
    const itemClasses = [
      'sidebar-item',
      isActive ? 'sidebar-item-active' : '',
      isItemDisabled ? 'sidebar-item-disabled' : '',
      item.className || '',
    ].filter(Boolean).join(' ');
    
    // Bestimme die ARIA-Attribute für das Item
    const itemAriaProps: React.AriaAttributes = {
      'aria-disabled': isItemDisabled ? true : undefined,
      'aria-selected': hasSelected && isActive ? selected : undefined,
      'aria-current': hasCurrent && isActive ? (typeof current === 'boolean' ? 'page' : current) : undefined,
      'aria-haspopup': item.children && item.children.length > 0 ? 'true' : undefined,
      'aria-expanded': item.children && item.children.length > 0 ? String(!!isActive) : undefined,
      'aria-controls': item.children && item.children.length > 0 && isActive ? `${item.id}-submenu` : undefined,
      'aria-label': item.label,
=======
export const SidebarA11y = forwardRef<HTMLDivElement, SidebarA11yProps>(
  (
    {
      items,
      title,
      logo,
      collapsed = false,
      onCollapseChange,
      htmlProps = {},
      onSelect,
      position = 'left',
      fixed = false,
      variant = 'default',
      ariaLabel,
      ariaLabelledby,
      ariaDescribedby,
      role,
      isNavigation = false,
      isLandmark = false,
      isRegion = false,
      isComplementary = false,
      isMenu = false,
      isToolbar = false,
      isTablist = false,
      isTree = false,
      isListbox = false,
      isMenubar = false,
      isRadiogroup = false,
      isTabpanel = false,
      isDialog = false,
      isAlert = false,
      isStatus = false,
      isLiveRegion = false,
      liveRegionPoliteness = 'polite',
      isAtomic = false,
      isRelevant = false,
      relevantType = 'additions',
      isBusy = false,
      isFocusable = false,
      tabIndex,
      responsive = false,
      collapseBreakpoint = 'md',
      hasOrientation = false,
      orientation = 'vertical',
      isMultiselectable = false,
      isRequired = false,
      isExpanded = false,
      hasPopup = false,
      popupType = 'menu',
      hasControls = false,
      controlsId,
      hasOwns = false,
      ownsId,
      hasFlowto = false,
      flowtoId,
      hasKeyshortcuts = false,
      keyshortcuts,
      hasRoledescription = false,
      roledescription,
      hasActivedescendant = false,
      activedescendantId,
      hasColindex = false,
      colindex,
      hasRowindex = false,
      rowindex,
      hasColcount = false,
      colcount,
      hasRowcount = false,
      rowcount,
      hasPosinset = false,
      posinset,
      hasSetsize = false,
      setsize,
      hasLevel = false,
      level,
      hasValuemin = false,
      valuemin,
      hasValuemax = false,
      valuemax,
      hasValuenow = false,
      valuenow,
      hasValuetext = false,
      valuetext,
      hasChecked = false,
      checked,
      hasSelected = false,
      selected,
      hasCurrent = false,
      current,
      hasSort = false,
      sort,
      hasDropeffect = false,
      dropeffect,
      hasGrabbed = false,
      grabbed,
      hasHidden = false,
      hidden,
      hasInvalid = false,
      invalid,
      hasPressed = false,
      pressed,
      hasReadonly = false,
      readonly,
      hasRequired = false,
      required,
      hasDisabled = false,
      disabled,
      hasErrormessage = false,
      errormessageId,
      hasKeyboardshortcut = false,
      keyboardshortcut,
      ...rest
    },
    ref
  ) => {
    const { theme } = useTheme();
    const [isCollapsed, setIsCollapsed] = useState(collapsed);

    // Aktualisiere den Collapse-Status, wenn sich die Prop ändert
    useEffect(() => {
      setIsCollapsed(collapsed);
    }, [collapsed]);

    useEffect(() => {
      if (!responsive) return;
      const bp =
        typeof collapseBreakpoint === 'number'
          ? collapseBreakpoint
          : parseInt(breakpoints[collapseBreakpoint], 10);
      const check = () => {
        const shouldCollapse = window.innerWidth < bp;
        setIsCollapsed(shouldCollapse ? true : collapsed);
      };
      check();
      window.addEventListener('resize', check);
      return () => window.removeEventListener('resize', check);
    }, [responsive, collapseBreakpoint, collapsed]);

    // Behandle das Umschalten des Collapse-Status
    const handleToggleCollapse = () => {
      const newCollapsed = !isCollapsed;
      setIsCollapsed(newCollapsed);

      if (onCollapseChange) {
        onCollapseChange(newCollapsed);
      }
>>>>>>> efae1315
    };

    // Behandle die Auswahl eines Items
    const handleSelect = (item: SidebarItem) => {
      if (item.disabled) return;

      if (item.onClick) {
        item.onClick();
      }

      if (onSelect) {
        onSelect(item);
      }
    };

    // Bestimme die Rolle basierend auf den Eigenschaften
    const determineRole = () => {
      if (role) return role;
      if (isNavigation) return 'navigation';
      if (isLandmark) return 'landmark';
      if (isRegion) return 'region';
      if (isComplementary) return 'complementary';
      if (isMenu) return 'menu';
      if (isToolbar) return 'toolbar';
      if (isTablist) return 'tablist';
      if (isTree) return 'tree';
      if (isListbox) return 'listbox';
      if (isMenubar) return 'menubar';
      if (isRadiogroup) return 'radiogroup';
      if (isTabpanel) return 'tabpanel';
      if (isDialog) return 'dialog';
      if (isAlert) return 'alert';
      if (isStatus) return 'status';
      return undefined;
    };

    // Bestimme die ARIA-Live-Region-Eigenschaften
    const determineAriaLive = () => {
      if (!isLiveRegion) return undefined;
      return liveRegionPoliteness;
    };

    // Bestimme die ARIA-Relevant-Eigenschaft
    const determineAriaRelevant = () => {
      if (!isRelevant) return undefined;
      return relevantType;
    };

    // Rendere ein einzelnes Item
    const renderItem = (item: SidebarItem, index: number) => {
      const isActive = item.active;
      const isItemDisabled = item.disabled || disabled;

      // Bestimme die Klassen für das Item
      const itemClasses = [
        'sidebar-item',
        isActive ? 'sidebar-item-active' : '',
        isItemDisabled ? 'sidebar-item-disabled' : '',
        item.className || '',
      ]
        .filter(Boolean)
        .join(' ');

      // Bestimme die ARIA-Attribute für das Item
      const itemAriaProps: React.AriaAttributes = {
        'aria-disabled': isItemDisabled ? true : undefined,
        'aria-selected': hasSelected && isActive ? selected : undefined,
        'aria-current':
          hasCurrent && isActive ? (typeof current === 'boolean' ? 'page' : current) : undefined,
        'aria-haspopup': item.children && item.children.length > 0 ? 'true' : undefined,
        'aria-expanded': item.children && item.children.length > 0 ? String(!!isActive) : undefined,
        'aria-controls':
          item.children && item.children.length > 0 && isActive ? `${item.id}-submenu` : undefined,
        'aria-label': item.label,
      };

      // Rendere das Item als Link oder Button
      const itemContent = (
        <>
          {item.icon && (
            <span className="sidebar-item-icon" aria-hidden="true">
              {item.icon}
            </span>
          )}
          <span className="sidebar-item-label">{item.label}</span>
          {item.badge && (
            <span
              className={`sidebar-item-badge sidebar-item-badge-${item.badgeColor || 'primary'}`}
            >
              {item.badge}
            </span>
          )}
          {item.children && item.children.length > 0 && (
            <span className="sidebar-item-arrow" aria-hidden="true">
              {isActive ? '▼' : '▶'}
            </span>
          )}
        </>
      );

      // Rendere das Item
      return (
        <li key={item.id} className="sidebar-item-wrapper">
          {item.href ? (
            <a
              href={item.href}
              className={itemClasses}
              onClick={(e) => {
                if (isItemDisabled) {
                  e.preventDefault();
                  return;
                }
                handleSelect(item);
              }}
              {...itemAriaProps}
            >
              {itemContent}
            </a>
          ) : (
            <button
              type="button"
              className={itemClasses}
              onClick={() => handleSelect(item)}
              disabled={isItemDisabled}
              {...itemAriaProps}
            >
              {itemContent}
            </button>
          )}

          {/* Untermenü */}
          {item.children && item.children.length > 0 && isActive && (
            <ul
              id={`${item.id}-submenu`}
              className="sidebar-submenu"
              role="menu"
              aria-label={`${item.label} Untermenü`}
            >
              {item.children.map((child, childIndex) => renderItem(child, childIndex))}
            </ul>
          )}
        </li>
      );
    };

    // Bestimme die Klassen für die Sidebar
    const sidebarClasses = [
      'sidebar',
      `sidebar-${position}`,
      `sidebar-${variant}`,
      isCollapsed ? 'sidebar-collapsed' : '',
      fixed ? 'sidebar-fixed' : '',
      htmlProps.className || '',
    ]
      .filter(Boolean)
      .join(' ');

    // Bestimme die ARIA-Attribute für die Sidebar
    const sidebarAriaProps: React.AriaAttributes = {
      'aria-label': ariaLabel,
      'aria-labelledby': ariaLabelledby,
      'aria-describedby': ariaDescribedby,
      'aria-orientation': hasOrientation ? orientation : undefined,
      'aria-multiselectable': isMultiselectable ? 'true' : undefined,
      'aria-required': hasRequired ? String(required) : undefined,
      'aria-expanded': isExpanded ? 'true' : undefined,
      'aria-haspopup': hasPopup ? popupType : undefined,
      'aria-controls': hasControls ? controlsId : undefined,
      'aria-owns': hasOwns ? ownsId : undefined,
      'aria-flowto': hasFlowto ? flowtoId : undefined,
      'aria-keyshortcuts': hasKeyshortcuts ? keyshortcuts : undefined,
      'aria-roledescription': hasRoledescription ? roledescription : undefined,
      'aria-activedescendant': hasActivedescendant ? activedescendantId : undefined,
      'aria-colindex': hasColindex ? String(colindex) : undefined,
      'aria-rowindex': hasRowindex ? String(rowindex) : undefined,
      'aria-colcount': hasColcount ? String(colcount) : undefined,
      'aria-rowcount': hasRowcount ? String(rowcount) : undefined,
      'aria-posinset': hasPosinset ? String(posinset) : undefined,
      'aria-setsize': hasSetsize ? String(setsize) : undefined,
      'aria-level': hasLevel ? String(level) : undefined,
      'aria-valuemin': hasValuemin ? String(valuemin) : undefined,
      'aria-valuemax': hasValuemax ? String(valuemax) : undefined,
      'aria-valuenow': hasValuenow ? String(valuenow) : undefined,
      'aria-valuetext': hasValuetext ? valuetext : undefined,
      'aria-checked': hasChecked ? String(checked) : undefined,
      'aria-selected': hasSelected ? String(selected) : undefined,
      'aria-current': hasCurrent ? String(current) : undefined,
      'aria-sort': hasSort ? sort : undefined,
      'aria-dropeffect': hasDropeffect ? dropeffect : undefined,
      'aria-grabbed': hasGrabbed ? String(grabbed) : undefined,
      'aria-hidden': hasHidden ? String(hidden) : undefined,
      'aria-invalid': hasInvalid ? String(invalid) : undefined,
      'aria-pressed': hasPressed ? String(pressed) : undefined,
      'aria-readonly': hasReadonly ? String(readonly) : undefined,
      'aria-required': hasRequired ? String(required) : undefined,
      'aria-disabled': hasDisabled ? String(disabled) : undefined,
      'aria-errormessage': hasErrormessage ? errormessageId : undefined,
      'aria-keyboardshortcut': hasKeyboardshortcut ? keyboardshortcut : undefined,
      'aria-live': determineAriaLive(),
      'aria-atomic': isLiveRegion && isAtomic ? 'true' : undefined,
      'aria-relevant': determineAriaRelevant(),
      'aria-busy': isBusy ? 'true' : undefined,
    };

    // Rendere die Sidebar
    return (
      <div
        ref={ref}
        className={sidebarClasses}
        role={determineRole()}
        tabIndex={isFocusable ? tabIndex || 0 : undefined}
        {...sidebarAriaProps}
        {...htmlProps}
      >
        {/* Header */}
        {(logo || title) && (
          <div className="sidebar-header">
            {logo && <div className="sidebar-logo">{logo}</div>}
            {title && !isCollapsed && <div className="sidebar-title">{title}</div>}

            {/* Collapse-Button */}
            <button
              type="button"
              className="sidebar-collapse-button"
              onClick={handleToggleCollapse}
              aria-label={isCollapsed ? 'Sidebar ausklappen' : 'Sidebar einklappen'}
              aria-expanded={!isCollapsed}
              aria-controls="sidebar-content"
            >
              <span aria-hidden="true">{isCollapsed ? '▶' : '◀'}</span>
            </button>
          </div>
        )}

        {/* Inhalt */}
        <div id="sidebar-content" className="sidebar-content">
          <ul
            className="sidebar-items"
            role={isNavigation ? 'menu' : isTree ? 'tree' : isListbox ? 'listbox' : undefined}
          >
            {items.map((item, index) => renderItem(item, index))}
          </ul>
        </div>
      </div>
    );
  }
);

SidebarA11y.displayName = 'SidebarA11y';

export default SidebarA11y;<|MERGE_RESOLUTION|>--- conflicted
+++ resolved
@@ -501,219 +501,6 @@
  * />
  * ```
  */
-<<<<<<< HEAD
-export const SidebarA11y = forwardRef<HTMLDivElement, SidebarA11yProps>(({
-  items,
-  title,
-  logo,
-  collapsed = false,
-  onCollapseChange,
-  htmlProps = {},
-  onSelect,
-  position = 'left',
-  fixed = false,
-  variant = 'default',
-  ariaLabel,
-  ariaLabelledby,
-  ariaDescribedby,
-  role,
-  isNavigation = false,
-  isLandmark = false,
-  isRegion = false,
-  isComplementary = false,
-  isMenu = false,
-  isToolbar = false,
-  isTablist = false,
-  isTree = false,
-  isListbox = false,
-  isMenubar = false,
-  isRadiogroup = false,
-  isTabpanel = false,
-  isDialog = false,
-  isAlert = false,
-  isStatus = false,
-  isLiveRegion = false,
-  liveRegionPoliteness = 'polite',
-  isAtomic = false,
-  isRelevant = false,
-  relevantType = 'additions',
-  isBusy = false,
-  isFocusable = false,
-  tabIndex,
-  responsive = false,
-  collapseBreakpoint = 'md',
-  hasOrientation = false,
-  orientation = 'vertical',
-  isMultiselectable = false,
-  isRequired = false,
-  isExpanded = false,
-  hasPopup = false,
-  popupType = 'menu',
-  hasControls = false,
-  controlsId,
-  hasOwns = false,
-  ownsId,
-  hasFlowto = false,
-  flowtoId,
-  hasKeyshortcuts = false,
-  keyshortcuts,
-  hasRoledescription = false,
-  roledescription,
-  hasActivedescendant = false,
-  activedescendantId,
-  hasColindex = false,
-  colindex,
-  hasRowindex = false,
-  rowindex,
-  hasColcount = false,
-  colcount,
-  hasRowcount = false,
-  rowcount,
-  hasPosinset = false,
-  posinset,
-  hasSetsize = false,
-  setsize,
-  hasLevel = false,
-  level,
-  hasValuemin = false,
-  valuemin,
-  hasValuemax = false,
-  valuemax,
-  hasValuenow = false,
-  valuenow,
-  hasValuetext = false,
-  valuetext,
-  hasChecked = false,
-  checked,
-  hasSelected = false,
-  selected,
-  hasCurrent = false,
-  current,
-  hasSort = false,
-  sort,
-  hasDropeffect = false,
-  dropeffect,
-  hasGrabbed = false,
-  grabbed,
-  hasHidden = false,
-  hidden,
-  hasInvalid = false,
-  invalid,
-  hasPressed = false,
-  pressed,
-  hasReadonly = false,
-  readonly,
-  hasRequired = false,
-  required,
-  hasDisabled = false,
-  disabled,
-  hasErrormessage = false,
-  errormessageId,
-  hasKeyboardshortcut = false,
-  keyboardshortcut,
-  ...rest
-}, ref) => {
-  const { theme } = useTheme();
-  const [isCollapsed, setIsCollapsed] = useState(collapsed);
-  
-  // Aktualisiere den Collapse-Status, wenn sich die Prop ändert
-  useEffect(() => {
-    setIsCollapsed(collapsed);
-  }, [collapsed]);
-
-  useEffect(() => {
-    if (!responsive) return;
-    const bp = typeof collapseBreakpoint === 'number'
-      ? collapseBreakpoint
-      : parseInt(breakpoints[collapseBreakpoint], 10);
-    const check = () => {
-      const shouldCollapse = window.innerWidth < bp;
-      setIsCollapsed(shouldCollapse ? true : collapsed);
-    };
-    check();
-    window.addEventListener('resize', check);
-    return () => window.removeEventListener('resize', check);
-  }, [responsive, collapseBreakpoint, collapsed]);
-  
-  // Behandle das Umschalten des Collapse-Status
-  const handleToggleCollapse = () => {
-    const newCollapsed = !isCollapsed;
-    setIsCollapsed(newCollapsed);
-    
-    if (onCollapseChange) {
-      onCollapseChange(newCollapsed);
-    }
-  };
-  
-  // Behandle die Auswahl eines Items
-  const handleSelect = (item: SidebarItem) => {
-    if (item.disabled) return;
-    
-    if (item.onClick) {
-      item.onClick();
-    }
-    
-    if (onSelect) {
-      onSelect(item);
-    }
-  };
-  
-  // Bestimme die Rolle basierend auf den Eigenschaften
-  const determineRole = () => {
-    if (role) return role;
-    if (isNavigation) return 'navigation';
-    if (isLandmark) return 'landmark';
-    if (isRegion) return 'region';
-    if (isComplementary) return 'complementary';
-    if (isMenu) return 'menu';
-    if (isToolbar) return 'toolbar';
-    if (isTablist) return 'tablist';
-    if (isTree) return 'tree';
-    if (isListbox) return 'listbox';
-    if (isMenubar) return 'menubar';
-    if (isRadiogroup) return 'radiogroup';
-    if (isTabpanel) return 'tabpanel';
-    if (isDialog) return 'dialog';
-    if (isAlert) return 'alert';
-    if (isStatus) return 'status';
-    return undefined;
-  };
-  
-  // Bestimme die ARIA-Live-Region-Eigenschaften
-  const determineAriaLive = () => {
-    if (!isLiveRegion) return undefined;
-    return liveRegionPoliteness;
-  };
-  
-  // Bestimme die ARIA-Relevant-Eigenschaft
-  const determineAriaRelevant = () => {
-    if (!isRelevant) return undefined;
-    return relevantType;
-  };
-  
-  // Rendere ein einzelnes Item
-  const renderItem = (item: SidebarItem, index: number) => {
-    const isActive = item.active;
-    const isItemDisabled = item.disabled || disabled;
-    
-    // Bestimme die Klassen für das Item
-    const itemClasses = [
-      'sidebar-item',
-      isActive ? 'sidebar-item-active' : '',
-      isItemDisabled ? 'sidebar-item-disabled' : '',
-      item.className || '',
-    ].filter(Boolean).join(' ');
-    
-    // Bestimme die ARIA-Attribute für das Item
-    const itemAriaProps: React.AriaAttributes = {
-      'aria-disabled': isItemDisabled ? true : undefined,
-      'aria-selected': hasSelected && isActive ? selected : undefined,
-      'aria-current': hasCurrent && isActive ? (typeof current === 'boolean' ? 'page' : current) : undefined,
-      'aria-haspopup': item.children && item.children.length > 0 ? 'true' : undefined,
-      'aria-expanded': item.children && item.children.length > 0 ? String(!!isActive) : undefined,
-      'aria-controls': item.children && item.children.length > 0 && isActive ? `${item.id}-submenu` : undefined,
-      'aria-label': item.label,
-=======
 export const SidebarA11y = forwardRef<HTMLDivElement, SidebarA11yProps>(
   (
     {
@@ -860,7 +647,6 @@
       if (onCollapseChange) {
         onCollapseChange(newCollapsed);
       }
->>>>>>> efae1315
     };
 
     // Behandle die Auswahl eines Items
