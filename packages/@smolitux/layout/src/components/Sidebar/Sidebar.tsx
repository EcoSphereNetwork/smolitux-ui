--- conflicted
+++ resolved
@@ -76,68 +76,6 @@
  * />
  * ```
  */
-<<<<<<< HEAD
-export const Sidebar = forwardRef<HTMLDivElement, SidebarProps>(({
-  items,
-  title,
-  logo,
-  collapsed = false,
-  onCollapseChange,
-  onSelect,
-  position = 'left',
-  fixed = true,
-  variant = 'default',
-  width = 240,
-  collapsedWidth = 64,
-  responsive = false,
-  collapseBreakpoint = 'md',
-  footer,
-  className = '',
-  ...rest
-}, ref) => {
-  const { themeMode } = useTheme();
-  const [isCollapsed, setIsCollapsed] = useState(collapsed);
-  const [openSubmenu, setOpenSubmenu] = useState<string | null>(null);
-
-  useEffect(() => {
-    if (!responsive) return;
-    const bp = typeof collapseBreakpoint === 'number'
-      ? collapseBreakpoint
-      : parseInt(breakpoints[collapseBreakpoint], 10);
-    const handle = () => {
-      const shouldCollapse = window.innerWidth < bp;
-      setIsCollapsed(shouldCollapse ? true : collapsed);
-    };
-    handle();
-    window.addEventListener('resize', handle);
-    return () => window.removeEventListener('resize', handle);
-  }, [responsive, collapseBreakpoint, collapsed]);
-  
-  // Synchronisiere externen und internen Collapse-Status
-  useEffect(() => {
-    setIsCollapsed(collapsed);
-  }, [collapsed]);
-  
-  // Umschalten des Collapse-Status
-  const toggleCollapse = () => {
-    const newState = !isCollapsed;
-    setIsCollapsed(newState);
-    if (onCollapseChange) {
-      onCollapseChange(newState);
-    }
-  };
-  
-  // Umschalten eines Submenüs
-  const toggleSubmenu = (itemId: string, event: React.MouseEvent) => {
-    event.preventDefault();
-    event.stopPropagation();
-    setOpenSubmenu(openSubmenu === itemId ? null : itemId);
-  };
-  
-  // Behandeln der Auswahl eines Items
-  const handleItemClick = (item: SidebarItem, event: React.MouseEvent) => {
-    if (item.disabled) {
-=======
 export const Sidebar = forwardRef<HTMLDivElement, SidebarProps>(
   (
     {
@@ -195,7 +133,6 @@
 
     // Umschalten eines Submenüs
     const toggleSubmenu = (itemId: string, event: React.MouseEvent) => {
->>>>>>> efae1315
       event.preventDefault();
       event.stopPropagation();
       setOpenSubmenu(openSubmenu === itemId ? null : itemId);
