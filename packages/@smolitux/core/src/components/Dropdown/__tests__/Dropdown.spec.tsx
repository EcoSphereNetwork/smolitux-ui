import React from 'react';
import renderer from 'react-test-renderer';
import { render, screen } from '@testing-library/react';
import userEvent from '@testing-library/user-event';
import { axe, toHaveNoViolations } from 'jest-axe';
import { Dropdown, DropdownOption } from '../Dropdown';

expect.extend(toHaveNoViolations);

const options: DropdownOption[] = [
  { value: 'one', label: 'One', group: 'first' },
  { value: 'two', label: 'Two', group: 'first' },
  { value: 'three', label: 'Three', group: 'second' },
];

describe('Dropdown', () => {
  test('snapshot closed', () => {
    const tree = renderer
      .create(
<<<<<<< HEAD
        <Dropdown id="dropdown-test" value="one" onChange={() => {}} options={options} />
=======
        <Dropdown id="dropdown-test">
          <DropdownToggle>Menu</DropdownToggle>
          <DropdownMenu>
            <DropdownItem value="profile">Profile</DropdownItem>
          </DropdownMenu>
        </Dropdown>
>>>>>>> 1da810ea
      )
      .toJSON();
    expect(tree).toMatchSnapshot();
  });

<<<<<<< HEAD
  test('opens and selects via keyboard', async () => {
    const user = userEvent.setup();
    const handleChange = jest.fn();
    render(
      <Dropdown
        id="dropdown-test"
        value="one"
        onChange={handleChange}
        options={options}
        grouped
        searchable
      />
    );

    const button = screen.getByTestId('dropdown-button');
    await user.click(button);
    expect(screen.getByTestId('dropdown-list')).toBeInTheDocument();

    await user.keyboard('{ArrowDown}{ArrowDown}{Enter}');
    expect(handleChange).toHaveBeenCalledWith('two');
    expect(screen.queryByTestId('dropdown-list')).not.toBeInTheDocument();
  });

  test('has no accessibility violations', async () => {
    const { container } = render(
      <Dropdown value="one" onChange={() => {}} options={options} />
    );
    const results = await axe(container);
    expect(results).toHaveNoViolations();
=======
  test('renders open dropdown', () => {
    const tree = renderer
      .create(
        <Dropdown id="dropdown-test" isOpen>
          <DropdownToggle>Menu</DropdownToggle>
          <DropdownMenu>
            <DropdownItem value="profile">Profile</DropdownItem>
          </DropdownMenu>
        </Dropdown>
      )
      .toJSON();
    expect(tree).toMatchSnapshot();
>>>>>>> 1da810ea
  });
});<|MERGE_RESOLUTION|>--- conflicted
+++ resolved
@@ -17,22 +17,13 @@
   test('snapshot closed', () => {
     const tree = renderer
       .create(
-<<<<<<< HEAD
         <Dropdown id="dropdown-test" value="one" onChange={() => {}} options={options} />
-=======
-        <Dropdown id="dropdown-test">
-          <DropdownToggle>Menu</DropdownToggle>
-          <DropdownMenu>
-            <DropdownItem value="profile">Profile</DropdownItem>
-          </DropdownMenu>
-        </Dropdown>
->>>>>>> 1da810ea
+
       )
       .toJSON();
     expect(tree).toMatchSnapshot();
   });
 
-<<<<<<< HEAD
   test('opens and selects via keyboard', async () => {
     const user = userEvent.setup();
     const handleChange = jest.fn();
@@ -62,19 +53,5 @@
     );
     const results = await axe(container);
     expect(results).toHaveNoViolations();
-=======
-  test('renders open dropdown', () => {
-    const tree = renderer
-      .create(
-        <Dropdown id="dropdown-test" isOpen>
-          <DropdownToggle>Menu</DropdownToggle>
-          <DropdownMenu>
-            <DropdownItem value="profile">Profile</DropdownItem>
-          </DropdownMenu>
-        </Dropdown>
-      )
-      .toJSON();
-    expect(tree).toMatchSnapshot();
->>>>>>> 1da810ea
   });
 });