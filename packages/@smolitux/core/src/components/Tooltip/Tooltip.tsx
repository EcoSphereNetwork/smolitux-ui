import React, {
  useState,
  useRef,
  useEffect,
  forwardRef,
  useImperativeHandle,
} from 'react';
import './Tooltip.css';

export type TooltipPosition = 'top' | 'right' | 'bottom' | 'left';

export interface TooltipProps {
  /** Content to display in the tooltip */
  content: React.ReactNode;
  /** The element that triggers the tooltip */
  children: React.ReactElement;
  /** Position of the tooltip relative to the trigger */
  position?: TooltipPosition;
  /** Delay before showing the tooltip (in ms) */
  delay?: number;
  /** Delay before hiding the tooltip (in ms) */
  hideDelay?: number;
  /** Maximum width of the tooltip */
  maxWidth?: number;
  /** Additional CSS classes */
  className?: string;
  /** Disables the tooltip */
  disabled?: boolean;
  /** Show arrow */
  arrow?: boolean;
  /** ID for accessibility */
  id?: string;
}

/**
 * Tooltip component that displays additional information when hovering over an element
 */
export const Tooltip = forwardRef<HTMLDivElement, TooltipProps>(
  (
    {
      content,
      children,
      position = 'top',
      delay = 0,
      hideDelay = 0,
      maxWidth = 250,
      className = '',
      disabled = false,
      arrow = true,
      id,
    },
    ref
  ) => {
  // State
  const [isVisible, setIsVisible] = useState(false);
  const [tooltipPosition, setTooltipPosition] = useState({ top: 0, left: 0 });

  // Refs
  const triggerRef = useRef<HTMLElement | null>(null) as React.MutableRefObject<HTMLElement | null>;
  const tooltipRef = useRef<HTMLDivElement>(null);
  const showTimeoutRef = useRef<NodeJS.Timeout | null>(null);
  const hideTimeoutRef = useRef<NodeJS.Timeout | null>(null);
  // Expose the tooltip DOM node to parent components
  useImperativeHandle(ref, () => tooltipRef.current!);


  // Generate unique ID for accessibility
  const tooltipId = id || `tooltip-${Math.random().toString(36).substring(2, 10)}`;

  // Calculate tooltip position
  const calculatePosition = () => {
    if (!triggerRef.current || !tooltipRef.current) return;

    const triggerRect = triggerRef.current.getBoundingClientRect();
    const tooltipRect = tooltipRef.current.getBoundingClientRect();

    let top = 0;
    let left = 0;

    switch (position) {
      case 'top':
        top = triggerRect.top - tooltipRect.height - 10;
        left = triggerRect.left + triggerRect.width / 2 - tooltipRect.width / 2;
        break;
      case 'right':
        top = triggerRect.top + triggerRect.height / 2 - tooltipRect.height / 2;
        left = triggerRect.right + 10;
        break;
      case 'bottom':
        top = triggerRect.bottom + 10;
        left = triggerRect.left + triggerRect.width / 2 - tooltipRect.width / 2;
        break;
      case 'left':
        top = triggerRect.top + triggerRect.height / 2 - tooltipRect.height / 2;
        left = triggerRect.left - tooltipRect.width - 10;
        break;
    }

    // Ensure tooltip stays within viewport
    if (left < 0) left = 0;
    if (top < 0) top = 0;
    if (left + tooltipRect.width > window.innerWidth) {
      left = window.innerWidth - tooltipRect.width;
    }
    if (top + tooltipRect.height > window.innerHeight) {
      top = window.innerHeight - tooltipRect.height;
    }

    setTooltipPosition({ top, left });
  };

  // Show tooltip
  const showTooltip = () => {
    if (disabled) return;

    // Clear any existing timeouts
    if (hideTimeoutRef.current) {
      clearTimeout(hideTimeoutRef.current);
      hideTimeoutRef.current = null;
    }

    // Set timeout to show tooltip
    showTimeoutRef.current = setTimeout(() => {
      setIsVisible(true);
      // Calculate position after tooltip is visible
      setTimeout(calculatePosition, 0);
    }, delay);
  };

  // Hide tooltip
  const hideTooltip = () => {
    // Clear any existing timeouts
    if (showTimeoutRef.current) {
      clearTimeout(showTimeoutRef.current);
      showTimeoutRef.current = null;
    }

    // Set timeout to hide tooltip
    hideTimeoutRef.current = setTimeout(() => {
      setIsVisible(false);
    }, hideDelay);
  };

  // Clean up timeouts on unmount
  useEffect(() => {
    return () => {
      if (showTimeoutRef.current) clearTimeout(showTimeoutRef.current);
      if (hideTimeoutRef.current) clearTimeout(hideTimeoutRef.current);
    };
  }, []);

  // Update position when window is resized
  useEffect(() => {
    if (!isVisible) return;

    const handleResize = () => calculatePosition();
    window.addEventListener('resize', handleResize);

    return () => {
      window.removeEventListener('resize', handleResize);
    };
  }, [isVisible]);

  // Clone trigger element with event listeners
  const child = children as React.ReactElement & {
    ref?: React.Ref<HTMLElement>
  };
  const triggerElement = React.cloneElement(child, {
<<<<<<< HEAD
=======

>>>>>>> 52795e5f
      ref: (node: HTMLElement | null) => {
      if (node) {
        triggerRef.current = node;
      }

      // Forward ref if the original element has one
      const originalRef = child.ref as
<<<<<<< HEAD
=======

>>>>>>> 52795e5f
        | ((instance: HTMLElement | null) => void)
        | React.RefObject<HTMLElement>
        | null
        | undefined;
      if (typeof originalRef === 'function') {
        originalRef(node);
      }
      // Wir vermeiden die direkte Zuweisung zu ref.current, da es ein readonly property sein könnte
    },
    onMouseEnter: (e: React.MouseEvent) => {
      showTooltip();
      if (children.props.onMouseEnter) children.props.onMouseEnter(e);
    },
    onMouseLeave: (e: React.MouseEvent) => {
      hideTooltip();
      if (children.props.onMouseLeave) children.props.onMouseLeave(e);
    },
    onFocus: (e: React.FocusEvent) => {
      showTooltip();
      if (children.props.onFocus) children.props.onFocus(e);
    },
    onBlur: (e: React.FocusEvent) => {
      hideTooltip();
      if (children.props.onBlur) children.props.onBlur(e);
    },
    'aria-describedby': isVisible ? tooltipId : undefined,
  });

  return (
    <>
      {triggerElement}

      {/* Tooltip - only render when visible */}
      {isVisible && (
        <div
          ref={tooltipRef}
          id={tooltipId}
          role="tooltip"
          className={`fixed z-50 p-2 text-sm rounded-md shadow-md transition-opacity duration-150 tooltip tooltip-${position} ${className}`}
          style={{
            top: tooltipPosition.top,
            left: tooltipPosition.left,
            maxWidth: `${maxWidth}px`,
          }}
          data-testid="tooltip"
        >
          {content}

          {arrow && (
            <div
              data-testid="tooltip-arrow"
              className="absolute w-0 h-0"
              style={{
                ...(position === 'top' && {
                  borderTop: '5px solid currentColor',
                  borderLeft: '5px solid transparent',
                  borderRight: '5px solid transparent',
                  bottom: '-5px',
                }),
                ...(position === 'right' && {
                  borderRight: '5px solid currentColor',
                  borderTop: '5px solid transparent',
                  borderBottom: '5px solid transparent',
                  left: '-5px',
                }),
                ...(position === 'bottom' && {
                  borderBottom: '5px solid currentColor',
                  borderLeft: '5px solid transparent',
                  borderRight: '5px solid transparent',
                  top: '-5px',
                }),
                ...(position === 'left' && {
                  borderLeft: '5px solid currentColor',
                  borderTop: '5px solid transparent',
                  borderBottom: '5px solid transparent',
                  right: '-5px',
                }),
              }}
            />
          )}
        </div>
      )}
    </>
  );
});

Tooltip.displayName = 'Tooltip';

export default Tooltip;<|MERGE_RESOLUTION|>--- conflicted
+++ resolved
@@ -4,6 +4,7 @@
   useEffect,
   forwardRef,
   useImperativeHandle,
+  useCallback,
 } from 'react';
 import './Tooltip.css';
 
@@ -51,221 +52,241 @@
     },
     ref
   ) => {
-  // State
-  const [isVisible, setIsVisible] = useState(false);
-  const [tooltipPosition, setTooltipPosition] = useState({ top: 0, left: 0 });
-
-  // Refs
-  const triggerRef = useRef<HTMLElement | null>(null) as React.MutableRefObject<HTMLElement | null>;
-  const tooltipRef = useRef<HTMLDivElement>(null);
-  const showTimeoutRef = useRef<NodeJS.Timeout | null>(null);
-  const hideTimeoutRef = useRef<NodeJS.Timeout | null>(null);
-  // Expose the tooltip DOM node to parent components
-  useImperativeHandle(ref, () => tooltipRef.current!);
-
-
-  // Generate unique ID for accessibility
-  const tooltipId = id || `tooltip-${Math.random().toString(36).substring(2, 10)}`;
-
-  // Calculate tooltip position
-  const calculatePosition = () => {
-    if (!triggerRef.current || !tooltipRef.current) return;
-
-    const triggerRect = triggerRef.current.getBoundingClientRect();
-    const tooltipRect = tooltipRef.current.getBoundingClientRect();
-
-    let top = 0;
-    let left = 0;
-
-    switch (position) {
-      case 'top':
-        top = triggerRect.top - tooltipRect.height - 10;
-        left = triggerRect.left + triggerRect.width / 2 - tooltipRect.width / 2;
-        break;
-      case 'right':
-        top = triggerRect.top + triggerRect.height / 2 - tooltipRect.height / 2;
-        left = triggerRect.right + 10;
-        break;
-      case 'bottom':
-        top = triggerRect.bottom + 10;
-        left = triggerRect.left + triggerRect.width / 2 - tooltipRect.width / 2;
-        break;
-      case 'left':
-        top = triggerRect.top + triggerRect.height / 2 - tooltipRect.height / 2;
-        left = triggerRect.left - tooltipRect.width - 10;
-        break;
-    }
-
-    // Ensure tooltip stays within viewport
-    if (left < 0) left = 0;
-    if (top < 0) top = 0;
-    if (left + tooltipRect.width > window.innerWidth) {
-      left = window.innerWidth - tooltipRect.width;
-    }
-    if (top + tooltipRect.height > window.innerHeight) {
-      top = window.innerHeight - tooltipRect.height;
-    }
-
-    setTooltipPosition({ top, left });
-  };
-
-  // Show tooltip
-  const showTooltip = () => {
-    if (disabled) return;
-
-    // Clear any existing timeouts
-    if (hideTimeoutRef.current) {
-      clearTimeout(hideTimeoutRef.current);
-      hideTimeoutRef.current = null;
-    }
-
-    // Set timeout to show tooltip
-    showTimeoutRef.current = setTimeout(() => {
-      setIsVisible(true);
-      // Calculate position after tooltip is visible
-      setTimeout(calculatePosition, 0);
-    }, delay);
-  };
-
-  // Hide tooltip
-  const hideTooltip = () => {
-    // Clear any existing timeouts
-    if (showTimeoutRef.current) {
-      clearTimeout(showTimeoutRef.current);
-      showTimeoutRef.current = null;
-    }
-
-    // Set timeout to hide tooltip
-    hideTimeoutRef.current = setTimeout(() => {
-      setIsVisible(false);
-    }, hideDelay);
-  };
-
-  // Clean up timeouts on unmount
-  useEffect(() => {
-    return () => {
-      if (showTimeoutRef.current) clearTimeout(showTimeoutRef.current);
-      if (hideTimeoutRef.current) clearTimeout(hideTimeoutRef.current);
+    // State
+    const [isVisible, setIsVisible] = useState(false);
+    const [tooltipPosition, setTooltipPosition] = useState({ top: 0, left: 0 });
+
+    // Refs
+    const triggerRef = useRef<HTMLElement | null>(null);
+    const tooltipRef = useRef<HTMLDivElement>(null);
+    const showTimeoutRef = useRef<NodeJS.Timeout | null>(null);
+    const hideTimeoutRef = useRef<NodeJS.Timeout | null>(null);
+    
+    // Expose the tooltip DOM node to parent components
+    useImperativeHandle(ref, () => tooltipRef.current!);
+
+    // Generate unique ID for accessibility
+    const tooltipId = id || `tooltip-${Date.now()}-${Math.floor(Math.random() * 1000)}`;
+
+    // Calculate tooltip position
+    const calculatePosition = useCallback(() => {
+      if (!triggerRef.current || !tooltipRef.current) return;
+
+      const triggerRect = triggerRef.current.getBoundingClientRect();
+      const tooltipRect = tooltipRef.current.getBoundingClientRect();
+      const arrowSize = arrow ? 10 : 0;
+
+      let top = 0;
+      let left = 0;
+
+      switch (position) {
+        case 'top':
+          top = triggerRect.top - tooltipRect.height - arrowSize;
+          left = triggerRect.left + triggerRect.width / 2 - tooltipRect.width / 2;
+          break;
+        case 'right':
+          top = triggerRect.top + triggerRect.height / 2 - tooltipRect.height / 2;
+          left = triggerRect.right + arrowSize;
+          break;
+        case 'bottom':
+          top = triggerRect.bottom + arrowSize;
+          left = triggerRect.left + triggerRect.width / 2 - tooltipRect.width / 2;
+          break;
+        case 'left':
+          top = triggerRect.top + triggerRect.height / 2 - tooltipRect.height / 2;
+          left = triggerRect.left - tooltipRect.width - arrowSize;
+          break;
+      }
+
+      // Ensure tooltip stays within viewport
+      const padding = 10;
+      if (left < padding) left = padding;
+      if (top < padding) top = padding;
+      
+      const maxLeft = window.innerWidth - tooltipRect.width - padding;
+      const maxTop = window.innerHeight - tooltipRect.height - padding;
+      
+      if (left > maxLeft) left = maxLeft;
+      if (top > maxTop) top = maxTop;
+
+      setTooltipPosition({ top, left });
+    }, [position, arrow]);
+
+    // Show tooltip
+    const showTooltip = useCallback(() => {
+      if (disabled) return;
+
+      // Clear any existing timeouts
+      if (hideTimeoutRef.current) {
+        clearTimeout(hideTimeoutRef.current);
+        hideTimeoutRef.current = null;
+      }
+
+      // Set timeout to show tooltip
+      showTimeoutRef.current = setTimeout(() => {
+        setIsVisible(true);
+        // Calculate position after tooltip is visible
+        setTimeout(calculatePosition, 0);
+      }, delay);
+    }, [disabled, delay, calculatePosition]);
+
+    // Hide tooltip
+    const hideTooltip = useCallback(() => {
+      // Clear any existing timeouts
+      if (showTimeoutRef.current) {
+        clearTimeout(showTimeoutRef.current);
+        showTimeoutRef.current = null;
+      }
+
+      // Set timeout to hide tooltip
+      hideTimeoutRef.current = setTimeout(() => {
+        setIsVisible(false);
+      }, hideDelay);
+    }, [hideDelay]);
+
+    // Clean up timeouts on unmount
+    useEffect(() => {
+      return () => {
+        if (showTimeoutRef.current) clearTimeout(showTimeoutRef.current);
+        if (hideTimeoutRef.current) clearTimeout(hideTimeoutRef.current);
+      };
+    }, []);
+
+    // Update position when window is resized
+    useEffect(() => {
+      if (!isVisible) return;
+
+      const handleResize = () => calculatePosition();
+      window.addEventListener('resize', handleResize);
+
+      return () => {
+        window.removeEventListener('resize', handleResize);
+      };
+    }, [isVisible, calculatePosition]);
+
+    // Helper function to handle refs properly
+    const handleRef = useCallback((node: HTMLElement | null) => {
+      triggerRef.current = node;
+
+      // Forward ref if the original element has one
+      const originalRef = (children as any).ref;
+      if (originalRef) {
+        if (typeof originalRef === 'function') {
+          originalRef(node);
+        } else if (originalRef && typeof originalRef === 'object' && 'current' in originalRef) {
+          (originalRef as React.MutableRefObject<HTMLElement | null>).current = node;
+        }
+      }
+    }, [children]);
+
+    // Clone trigger element with event listeners
+    const triggerElement = React.cloneElement(children, {
+      ref: handleRef,
+      onMouseEnter: (e: React.MouseEvent) => {
+        showTooltip();
+        if (children.props.onMouseEnter) children.props.onMouseEnter(e);
+      },
+      onMouseLeave: (e: React.MouseEvent) => {
+        hideTooltip();
+        if (children.props.onMouseLeave) children.props.onMouseLeave(e);
+      },
+      onFocus: (e: React.FocusEvent) => {
+        showTooltip();
+        if (children.props.onFocus) children.props.onFocus(e);
+      },
+      onBlur: (e: React.FocusEvent) => {
+        hideTooltip();
+        if (children.props.onBlur) children.props.onBlur(e);
+      },
+      'aria-describedby': isVisible ? tooltipId : undefined,
+    });
+
+    // Get arrow styles
+    const getArrowStyles = () => {
+      const arrowStyles: React.CSSProperties = {
+        position: 'absolute',
+        width: 0,
+        height: 0,
+      };
+
+      switch (position) {
+        case 'top':
+          return {
+            ...arrowStyles,
+            borderLeft: '5px solid transparent',
+            borderRight: '5px solid transparent',
+            borderTop: '5px solid #374151', // Default dark color
+            bottom: '-5px',
+            left: '50%',
+            transform: 'translateX(-50%)',
+          };
+        case 'right':
+          return {
+            ...arrowStyles,
+            borderTop: '5px solid transparent',
+            borderBottom: '5px solid transparent',
+            borderRight: '5px solid #374151',
+            left: '-5px',
+            top: '50%',
+            transform: 'translateY(-50%)',
+          };
+        case 'bottom':
+          return {
+            ...arrowStyles,
+            borderLeft: '5px solid transparent',
+            borderRight: '5px solid transparent',
+            borderBottom: '5px solid #374151',
+            top: '-5px',
+            left: '50%',
+            transform: 'translateX(-50%)',
+          };
+        case 'left':
+          return {
+            ...arrowStyles,
+            borderTop: '5px solid transparent',
+            borderBottom: '5px solid transparent',
+            borderLeft: '5px solid #374151',
+            right: '-5px',
+            top: '50%',
+            transform: 'translateY(-50%)',
+          };
+        default:
+          return arrowStyles;
+      }
     };
-  }, []);
-
-  // Update position when window is resized
-  useEffect(() => {
-    if (!isVisible) return;
-
-    const handleResize = () => calculatePosition();
-    window.addEventListener('resize', handleResize);
-
-    return () => {
-      window.removeEventListener('resize', handleResize);
-    };
-  }, [isVisible]);
-
-  // Clone trigger element with event listeners
-  const child = children as React.ReactElement & {
-    ref?: React.Ref<HTMLElement>
-  };
-  const triggerElement = React.cloneElement(child, {
-<<<<<<< HEAD
-=======
-
->>>>>>> 52795e5f
-      ref: (node: HTMLElement | null) => {
-      if (node) {
-        triggerRef.current = node;
-      }
-
-      // Forward ref if the original element has one
-      const originalRef = child.ref as
-<<<<<<< HEAD
-=======
-
->>>>>>> 52795e5f
-        | ((instance: HTMLElement | null) => void)
-        | React.RefObject<HTMLElement>
-        | null
-        | undefined;
-      if (typeof originalRef === 'function') {
-        originalRef(node);
-      }
-      // Wir vermeiden die direkte Zuweisung zu ref.current, da es ein readonly property sein könnte
-    },
-    onMouseEnter: (e: React.MouseEvent) => {
-      showTooltip();
-      if (children.props.onMouseEnter) children.props.onMouseEnter(e);
-    },
-    onMouseLeave: (e: React.MouseEvent) => {
-      hideTooltip();
-      if (children.props.onMouseLeave) children.props.onMouseLeave(e);
-    },
-    onFocus: (e: React.FocusEvent) => {
-      showTooltip();
-      if (children.props.onFocus) children.props.onFocus(e);
-    },
-    onBlur: (e: React.FocusEvent) => {
-      hideTooltip();
-      if (children.props.onBlur) children.props.onBlur(e);
-    },
-    'aria-describedby': isVisible ? tooltipId : undefined,
-  });
-
-  return (
-    <>
-      {triggerElement}
-
-      {/* Tooltip - only render when visible */}
-      {isVisible && (
-        <div
-          ref={tooltipRef}
-          id={tooltipId}
-          role="tooltip"
-          className={`fixed z-50 p-2 text-sm rounded-md shadow-md transition-opacity duration-150 tooltip tooltip-${position} ${className}`}
-          style={{
-            top: tooltipPosition.top,
-            left: tooltipPosition.left,
-            maxWidth: `${maxWidth}px`,
-          }}
-          data-testid="tooltip"
-        >
-          {content}
-
-          {arrow && (
-            <div
-              data-testid="tooltip-arrow"
-              className="absolute w-0 h-0"
-              style={{
-                ...(position === 'top' && {
-                  borderTop: '5px solid currentColor',
-                  borderLeft: '5px solid transparent',
-                  borderRight: '5px solid transparent',
-                  bottom: '-5px',
-                }),
-                ...(position === 'right' && {
-                  borderRight: '5px solid currentColor',
-                  borderTop: '5px solid transparent',
-                  borderBottom: '5px solid transparent',
-                  left: '-5px',
-                }),
-                ...(position === 'bottom' && {
-                  borderBottom: '5px solid currentColor',
-                  borderLeft: '5px solid transparent',
-                  borderRight: '5px solid transparent',
-                  top: '-5px',
-                }),
-                ...(position === 'left' && {
-                  borderLeft: '5px solid currentColor',
-                  borderTop: '5px solid transparent',
-                  borderBottom: '5px solid transparent',
-                  right: '-5px',
-                }),
-              }}
-            />
-          )}
-        </div>
-      )}
-    </>
-  );
-});
+
+    return (
+      <>
+        {triggerElement}
+
+        {/* Tooltip - only render when visible */}
+        {isVisible && (
+          <div
+            ref={tooltipRef}
+            id={tooltipId}
+            role="tooltip"
+            className={`fixed z-50 p-2 text-sm text-white bg-gray-700 rounded-md shadow-lg transition-opacity duration-150 ${className}`}
+            style={{
+              top: tooltipPosition.top,
+              left: tooltipPosition.left,
+              maxWidth: `${maxWidth}px`,
+            }}
+            data-testid="tooltip"
+          >
+            {content}
+
+            {arrow && (
+              <div
+                data-testid="tooltip-arrow"
+                style={getArrowStyles()}
+              />
+            )}
+          </div>
+        )}
+      </>
+    );
+  }
+);
 
 Tooltip.displayName = 'Tooltip';
 
