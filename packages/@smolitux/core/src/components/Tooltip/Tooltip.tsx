--- conflicted
+++ resolved
@@ -162,25 +162,19 @@
   }, [isVisible]);
 
   // Clone trigger element with event listeners
-<<<<<<< HEAD
   const child = children as React.ReactElement & {
     ref?: React.Ref<HTMLElement>
   };
   const triggerElement = React.cloneElement(child, {
-=======
-  const triggerElement = React.cloneElement(children as React.ReactElement<any>, {
->>>>>>> ca176a97
+
       ref: (node: HTMLElement | null) => {
       if (node) {
         triggerRef.current = node;
       }
 
       // Forward ref if the original element has one
-<<<<<<< HEAD
       const originalRef = child.ref as
-=======
-      const originalRef = (children as React.ReactElement & { ref?: React.Ref<HTMLElement> }).ref as
->>>>>>> ca176a97
+
         | ((instance: HTMLElement | null) => void)
         | React.RefObject<HTMLElement>
         | null
