--- conflicted
+++ resolved
@@ -166,10 +166,7 @@
     ref?: React.Ref<HTMLElement>
   };
   const triggerElement = React.cloneElement(child, {
-<<<<<<< HEAD
-=======
-
->>>>>>> dcb1be84
+
       ref: (node: HTMLElement | null) => {
       if (node) {
         triggerRef.current = node;
@@ -177,10 +174,7 @@
 
       // Forward ref if the original element has one
       const originalRef = child.ref as
-<<<<<<< HEAD
-=======
-
->>>>>>> dcb1be84
+      
         | ((instance: HTMLElement | null) => void)
         | React.RefObject<HTMLElement>
         | null
