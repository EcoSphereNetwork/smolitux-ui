--- conflicted
+++ resolved
@@ -166,10 +166,7 @@
     ref?: React.Ref<HTMLElement>
   };
   const triggerElement = React.cloneElement(child, {
-<<<<<<< HEAD
-=======
-
->>>>>>> 5c6aeeeb
+
       ref: (node: HTMLElement | null) => {
       if (node) {
         triggerRef.current = node;
@@ -177,10 +174,7 @@
 
       // Forward ref if the original element has one
       const originalRef = child.ref as
-<<<<<<< HEAD
-=======
-      
->>>>>>> 5c6aeeeb
+
         | ((instance: HTMLElement | null) => void)
         | React.RefObject<HTMLElement>
         | null
