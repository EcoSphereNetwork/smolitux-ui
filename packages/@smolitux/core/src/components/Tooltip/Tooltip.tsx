--- conflicted
+++ resolved
@@ -166,10 +166,7 @@
     ref?: React.Ref<HTMLElement>
   };
   const triggerElement = React.cloneElement(child, {
-<<<<<<< HEAD
-=======
-
->>>>>>> a44ce265
+
       ref: (node: HTMLElement | null) => {
       if (node) {
         triggerRef.current = node;
@@ -177,10 +174,7 @@
 
       // Forward ref if the original element has one
       const originalRef = child.ref as
-<<<<<<< HEAD
-=======
-
->>>>>>> a44ce265
+
         | ((instance: HTMLElement | null) => void)
         | React.RefObject<HTMLElement>
         | null
