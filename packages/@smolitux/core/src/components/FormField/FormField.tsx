import React from 'react';
import {
  FormField as ValidationFormField,
  FormFieldProps as ValidationFormFieldProps,
} from '../../validation/FormField';

export type FormFieldProps<T = unknown> = ValidationFormFieldProps<T> & {
  /**
   * Die Größe des Formularfelds
   */
  size?: 'xs' | 'sm' | 'md' | 'lg' | 'xl';

  /**
   * Die Variante des Formularfelds
   */
  variant?: 'outline' | 'filled' | 'flushed' | 'unstyled';

  /**
   * Die Ausrichtung des Labels
   */
  labelPlacement?: 'top' | 'left' | 'right';

  /**
   * Die Breite des Labels (nur für labelPlacement="left" oder "right")
   */
  labelWidth?: string | number;

  /**
   * Ob das Label fett sein soll
   */
  labelBold?: boolean;

  /**
   * Ob das Label kursiv sein soll
   */
  labelItalic?: boolean;

  /**
   * Ob das Label unterstrichen sein soll
   */
  labelUnderline?: boolean;

  /**
   * Ob das Label durchgestrichen sein soll
   */
  labelStrikethrough?: boolean;

  /**
   * Ob das Label eine andere Farbe haben soll
   */
  labelColor?: string;

  /**
   * Ob das Label eine andere Schriftgröße haben soll
   */
  labelSize?: 'xs' | 'sm' | 'md' | 'lg' | 'xl';

  /**
<<<<<<< HEAD
=======
   * Ob das Label eine andere Schriftfamilie haben soll
   */

  /**
>>>>>>> a8516ae6
   * Ob das Label einen anderen Schriftstil haben soll
   */
  labelStyle?: React.CSSProperties;

  /**
   * Ob das Label eine andere CSS-Klasse haben soll
   */
  labelClassName?: string;

  /**
   * Ob das Formularfeld einen Hilfetext haben soll
   */
  helperText?: React.ReactNode;

  /**
   * Ob der Hilfetext eine andere Farbe haben soll
   */
  helperTextColor?: string;

  /**
   * Ob der Hilfetext eine andere Schriftgröße haben soll
   */
  helperTextSize?: 'xs' | 'sm' | 'md' | 'lg' | 'xl';

  /**
   * Ob der Hilfetext einen anderen Schriftstil haben soll
   */
  helperTextStyle?: React.CSSProperties;

  /**
   * Ob der Hilfetext eine andere CSS-Klasse haben soll
   */
  helperTextClassName?: string;

  /**
   * Ob das Formularfeld einen Tooltip haben soll
   */
  tooltip?: string;

  /**
   * Ob das Formularfeld einen Hinweis haben soll
   */
  hint?: React.ReactNode;

  /**
   * Ob das Formularfeld einen Rahmen haben soll
   */
  bordered?: boolean;

  /**
   * Ob das Formularfeld einen Schatten haben soll
   */
  shadow?: boolean;

  /**
   * Ob das Formularfeld abgerundete Ecken haben soll
   */
  rounded?: boolean;

  /**
   * Ob das Formularfeld einen Hintergrund haben soll
   */
  background?: boolean;

  /**
   * Ob das Formularfeld gepolstert sein soll
   */
  padding?: boolean;

  /**
   * Ob das Formularfeld die volle Breite einnehmen soll
   */
  fullWidth?: boolean;

  /**
   * Ob das Formularfeld deaktiviert sein soll
   */
  disabled?: boolean;

  /**
   * Ob das Formularfeld schreibgeschützt sein soll
   */
  readOnly?: boolean;

  /**
   * Ob das Formularfeld erforderlich sein soll
   */
  required?: boolean;

  /**
   * Ob das Formularfeld im Ladezustand sein soll
   */
  loading?: boolean;

  /**
   * Ob das Formularfeld einen Ladeindikator anzeigen soll
   */
  showLoadingIndicator?: boolean;

  /**
   * Ob das Formularfeld einen Erfolgsindikator anzeigen soll
   */
  showSuccessIndicator?: boolean;

  /**
   * Ob das Formularfeld einen Fehlerindikator anzeigen soll
   */
  showErrorIndicator?: boolean;

  /**
   * Ob das Formularfeld einen Zähler anzeigen soll
   */
  showCounter?: boolean;

  /**
   * Die maximale Länge des Formularfelds
   */
  maxLength?: number;

  /**
   * Ob das Formularfeld einen Fortschrittsbalken anzeigen soll
   */
  showProgressBar?: boolean;

  /**
   * Der aktuelle Fortschritt des Formularfelds
   */
  progress?: number;

  /**
   * Der maximale Fortschritt des Formularfelds
   */
  progressMax?: number;
};

/**
 * FormField-Komponente
 */
export const FormField = <T,>({
  size = 'md',
  variant = 'outline',
  labelPlacement = 'top',
  labelWidth,
  labelBold = false,
  labelItalic = false,
  labelUnderline = false,
  labelStrikethrough = false,
  labelColor,
  labelSize,
  labelStyle,
  labelClassName = '',
  helperText,
  helperTextColor,
  helperTextSize = 'sm',
  helperTextStyle,
  helperTextClassName = '',
  tooltip,
  hint,
  bordered = true,
  shadow = false,
  rounded = true,
  background = false,
  padding = false,
  fullWidth = true,
  disabled = false,
  readOnly = false,
  required = false,
  loading = false,
  showLoadingIndicator = true,
  showSuccessIndicator = true,
  showErrorIndicator = true,
  showCounter = false,
  maxLength,
  showProgressBar = false,
  progress = 0,
  progressMax = 100,
  className = '',
  style,
  component,
  children,
  ...props
}: FormFieldProps<T>) => {
  const EnhancedComponent = (componentProps: Record<string, unknown>) => {
<<<<<<< HEAD
    const {
      name,
      value,
      onChange,
      onBlur,
      hasError,
      errorMessages,
      touched,
      ...restProps
    } = componentProps as ValidationFormFieldProps<T> & Record<string, unknown>;

    const inputProps = { ...restProps } as Record<string, unknown>;
    delete inputProps.labelPlacement;
    delete inputProps.labelWidth;
    delete inputProps.labelBold;
    delete inputProps.labelItalic;
    delete inputProps.labelUnderline;
    delete inputProps.labelStrikethrough;
    delete inputProps.labelColor;
    delete inputProps.labelSize;
    delete inputProps.labelStyle;
    delete inputProps.labelClassName;
    delete inputProps.helperText;
    delete inputProps.helperTextColor;
    delete inputProps.helperTextSize;
    delete inputProps.helperTextStyle;
    delete inputProps.helperTextClassName;
    delete inputProps.hint;
    delete inputProps.bordered;
    delete inputProps.shadow;
    delete inputProps.rounded;
    delete inputProps.background;
    delete inputProps.padding;
    delete inputProps.fullWidth;
    delete inputProps.className;
    delete inputProps.style;
    delete inputProps.component;
    delete inputProps.children;
=======
    const { name, value, onChange, onBlur, hasError, errorMessages, touched, ...restProps } =
      componentProps as ValidationFormFieldProps<T> & Record<string, unknown>;
>>>>>>> a8516ae6

    const labelClasses = [
      'block',
      labelBold ? 'font-bold' : 'font-medium',
      labelItalic ? 'italic' : '',
      labelUnderline ? 'underline' : '',
      labelStrikethrough ? 'line-through' : '',
      labelColor ? `text-${labelColor}` : 'text-gray-700 dark:text-gray-300',
      labelSize ? `text-${labelSize}` : 'text-sm',
      labelClassName,
    ]
      .filter(Boolean)
      .join(' ');

    const helperTextClasses = [
      'mt-1',
      helperTextColor ? `text-${helperTextColor}` : 'text-gray-500 dark:text-gray-400',
      helperTextSize ? `text-${helperTextSize}` : 'text-xs',
      helperTextClassName,
    ]
      .filter(Boolean)
      .join(' ');

    const errorTextClasses = ['mt-1 text-xs text-red-500 dark:text-red-400'].join(' ');

    const containerClasses = [
      'form-field',
      labelPlacement === 'left' ? 'sm:flex sm:items-start' : '',
      labelPlacement === 'right' ? 'sm:flex sm:flex-row-reverse sm:items-start' : '',
      bordered ? 'border border-gray-300 dark:border-gray-600' : '',
      shadow ? 'shadow-md' : '',
      rounded ? 'rounded-lg' : '',
      background ? 'bg-white dark:bg-gray-800' : '',
      padding ? 'p-4' : '',
      fullWidth ? 'w-full' : '',
      className,
    ]
      .filter(Boolean)
      .join(' ');

    const labelStyles = {
      ...labelStyle,
      ...(labelPlacement !== 'top' && labelWidth
        ? { width: typeof labelWidth === 'number' ? `${labelWidth}px` : labelWidth }
        : {}),
    } as React.CSSProperties;

    const enhancedProps = {
<<<<<<< HEAD
      ...inputProps,
=======
      ...restProps,
>>>>>>> a8516ae6
      name,
      value,
      onChange,
      onBlur,
      hasError,
      errorMessages,
      size,
      variant,
      disabled: disabled || loading,
      readOnly,
      required,
      isLoading: loading,
      showLoadingIndicator,
      showSuccessIndicator,
      showErrorIndicator,
      showCounter,
      maxLength,
      showProgressBar,
      progress,
      progressMax,
      tooltip,
      isValid: !hasError && touched,
      isInvalid: hasError,
    };

    return (
      <div className={containerClasses} style={style} data-testid="form-field">
        {props.label && (
          <label htmlFor={props.id || name} className={labelClasses} style={labelStyles} data-testid="label">
            {props.label as React.ReactNode}
            {required && <span className="text-red-500 ml-1" aria-hidden="true">*</span>}
            {tooltip && (
              <span className="ml-1 text-gray-400 cursor-help" title={tooltip} aria-hidden="true">
                <svg
                  xmlns="http://www.w3.org/2000/svg"
                  viewBox="0 0 20 20"
                  fill="currentColor"
                  className="inline-block w-4 h-4"
                >
                  <path
                    fillRule="evenodd"
                    d="M18 10a8 8 0 11-16 0 8 8 0 0116 0zm-8-3a1 1 0 00-.867.5 1 1 0 11-1.731-1A3 3 0 0113 8a3.001 3.001 0 01-2 2.83V11a1 1 0 11-2 0v-1a1 1 0 011-1 1 1 0 100-2zm0 8a1 1 0 100-2 1 1 0 000 2z"
                    clipRule="evenodd"
                  />
                </svg>
              </span>
            )}
          </label>
        )}

        <div className={labelPlacement !== 'top' ? 'sm:flex-1' : ''}>
          {React.createElement(component, enhancedProps, children)}

          {(helperText || hasError) && (
            <div
              className={hasError ? errorTextClasses : helperTextClasses}
              style={helperTextStyle}
              data-testid={hasError ? 'error-message' : 'helper-text'}
            >
              {hasError && errorMessages && errorMessages.length > 0 ? errorMessages[0] : helperText}
            </div>
          )}

          {hint && <div className="mt-1 text-xs text-gray-500 dark:text-gray-400">{hint}</div>}

          {showCounter && maxLength && (
            <div className="mt-1 text-xs text-gray-500 dark:text-gray-400 text-right">
              {value ? String(value).length : 0} / {maxLength}
            </div>
          )}

          {showProgressBar && (
            <div className="mt-1 w-full h-1 bg-gray-200 dark:bg-gray-700 rounded-full">
              <div
                className="h-1 bg-primary-500 dark:bg-primary-400 rounded-full"
                style={{ width: `${Math.min(100, (progress / progressMax) * 100)}%` }}
              />
            </div>
          )}
        </div>
      </div>
    );
  };

  return (
    <ValidationFormField
      component={EnhancedComponent}
      disabled={disabled || loading}
      readOnly={readOnly}
      required={required}
      {...props}
    >
      {children}
    </ValidationFormField>
  );
};

export default FormField;<|MERGE_RESOLUTION|>--- conflicted
+++ resolved
@@ -56,13 +56,10 @@
   labelSize?: 'xs' | 'sm' | 'md' | 'lg' | 'xl';
 
   /**
-<<<<<<< HEAD
-=======
    * Ob das Label eine andere Schriftfamilie haben soll
    */
 
   /**
->>>>>>> a8516ae6
    * Ob das Label einen anderen Schriftstil haben soll
    */
   labelStyle?: React.CSSProperties;
@@ -246,7 +243,6 @@
   ...props
 }: FormFieldProps<T>) => {
   const EnhancedComponent = (componentProps: Record<string, unknown>) => {
-<<<<<<< HEAD
     const {
       name,
       value,
@@ -285,10 +281,6 @@
     delete inputProps.style;
     delete inputProps.component;
     delete inputProps.children;
-=======
-    const { name, value, onChange, onBlur, hasError, errorMessages, touched, ...restProps } =
-      componentProps as ValidationFormFieldProps<T> & Record<string, unknown>;
->>>>>>> a8516ae6
 
     const labelClasses = [
       'block',
@@ -337,11 +329,7 @@
     } as React.CSSProperties;
 
     const enhancedProps = {
-<<<<<<< HEAD
       ...inputProps,
-=======
-      ...restProps,
->>>>>>> a8516ae6
       name,
       value,
       onChange,
