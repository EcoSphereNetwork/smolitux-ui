// packages/@smolitux/core/src/index.ts
// Core UI Components

// Animation exports
export { default as AnimatePresence, type AnimatePresenceProps } from './animations/AnimatePresence';
export { default as Motion, type MotionProps, type MotionVariants } from './animations/Motion';
export { default as keyframes, type KeyframeAnimation } from './animations/keyframes';
export { 
  default as transitions, 
  type TransitionPreset, 
  type TransitionPresetName, 
  type TransitionVariant,
  createTransition,
  createMultiTransition
} from './animations/transitions';
export { default as useAnimation, type AnimationOptions, type AnimationControls } from './animations/useAnimation';
export { 
  default as useTransition, 
  type TransitionState, 
  type TransitionOptions, 
  type TransitionResult 
} from './animations/useTransition';
export { default as Alert, type AlertProps, type AlertType } from './components/Alert/Alert';
export { default as Badge, type BadgeProps } from './components/Badge/Badge';
export { default as Button, type ButtonProps } from './components/Button/Button';
export { default as Card, type CardProps } from './components/Card/Card';
export { default as Input, type InputProps } from './components/Input/Input';
export { default as Modal, type ModalProps } from './components/Modal/Modal';
export { default as Select, type SelectProps, type SelectOption } from './components/Select/Select';
export { default as TabView, type TabViewProps, type TabItem } from './components/TabView';
export { default as Table, type TableProps, type TableColumn, type SortDirection } from './components/Table/Table';
export { default as Checkbox, type CheckboxProps } from './components/Checkbox/Checkbox';
export { default as Radio, type RadioProps } from './components/Radio/Radio';
export { default as RadioGroup, type RadioGroupProps, type RadioOption } from './components/RadioGroup/RadioGroup';
export { default as Tooltip, type TooltipProps } from './components/Tooltip/Tooltip';
export { 
  Toast, 
  ToastProvider, 
  useToast, 
  useToastMethods, 
  type ToastProps, 
  type ToastType, 
  type ToastProviderProps 
} from './components/Toast';
export { default as ProgressBar, type ProgressBarProps } from './components/ProgressBar';
export { default as Pagination, type PaginationProps } from './components/Pagination';
export { default as Skeleton, type SkeletonProps } from './components/Skeleton';
export { default as TimePicker, type TimePickerProps } from './components/TimePicker';

// New components
export { default as FormControl, type FormControlProps, useFormControl } from './components/FormControl/FormControl';
export { default as Form, type FormProps } from './components/Form/Form';
export { default as FormField, type FormFieldProps } from './components/FormField/FormField';
export { default as TextArea, type TextAreaProps } from './components/TextArea/TextArea';
export { default as Switch, type SwitchProps } from './components/Switch/Switch';
export { default as Breadcrumb, type BreadcrumbProps, type BreadcrumbItem } from './components/Breadcrumb/Breadcrumb';
export { default as ColorPicker, type ColorPickerProps } from './components/ColorPicker/ColorPicker';
export { default as Carousel, type CarouselProps, type CarouselItem } from './components/Carousel/Carousel';
export { default as Menu, type MenuProps } from './components/Menu/Menu';
export { default as MenuItem, type MenuItemProps } from './components/Menu/MenuItem';
export { default as MenuDivider, type MenuDividerProps } from './components/Menu/MenuDivider';
export { default as MenuDropdown, type MenuDropdownProps } from './components/Menu/MenuDropdown';
export { default as Drawer, type DrawerProps, type DrawerPlacement } from './components/Drawer/Drawer';
export { default as Dialog, type DialogProps } from './components/Dialog/Dialog';
export { default as Popover, type PopoverProps, type PopoverPlacement } from './components/Popover/Popover';
export { default as FileUpload, type FileUploadProps, type FileInfo } from './components/FileUpload/FileUpload';
export { default as MediaPlayer, type MediaPlayerProps, type MediaType, type MediaSource, type MediaTrack, type MediaChapter } from './components/MediaPlayer/MediaPlayer';
export { default as DatePicker, type DatePickerProps } from './components/DatePicker/DatePicker';

// Animation components
export { default as Fade, type FadeProps } from './components/Fade/Fade';
export { default as Slide, type SlideProps, type SlideDirection } from './components/Slide/Slide';
export { default as Collapse, type CollapseProps } from './components/Collapse/Collapse';
<<<<<<< HEAD
export { default as Zoom, type ZoomProps } from './components/Zoom/Zoom';
=======
export { default as Zoom, type ZoomProps } from './components/Zoom/Zoom';

// Form validation
export { default as Form, useFormContext, type FormProps } from './validation/Form';
export { default as FormField, type FormFieldProps } from './validation/FormField';
export { default as useForm } from './validation/useForm';
export { default as useField } from './validation/useField';
export { default as useValidation } from './validation/useValidation';
export * from './validation/validators';
export * from './validation/types';
>>>>>>> 6a3cd02c
<|MERGE_RESOLUTION|>--- conflicted
+++ resolved
@@ -71,17 +71,12 @@
 export { default as Fade, type FadeProps } from './components/Fade/Fade';
 export { default as Slide, type SlideProps, type SlideDirection } from './components/Slide/Slide';
 export { default as Collapse, type CollapseProps } from './components/Collapse/Collapse';
-<<<<<<< HEAD
-export { default as Zoom, type ZoomProps } from './components/Zoom/Zoom';
-=======
 export { default as Zoom, type ZoomProps } from './components/Zoom/Zoom';
 
 // Form validation
-export { default as Form, useFormContext, type FormProps } from './validation/Form';
-export { default as FormField, type FormFieldProps } from './validation/FormField';
+export { default as useFormContext } from './validation/Form';
 export { default as useForm } from './validation/useForm';
 export { default as useField } from './validation/useField';
 export { default as useValidation } from './validation/useValidation';
 export * from './validation/validators';
-export * from './validation/types';
->>>>>>> 6a3cd02c
+export * from './validation/types';