--- conflicted
+++ resolved
@@ -2,12 +2,8 @@
 
 ## Overall Progress
 - Packages completed: 1/13
-<<<<<<< HEAD
- - Components completed in @smolitux/core: 13/534
-=======
-- Components completed in @smolitux/core: 12/534
+- Components completed in @smolitux/core: 13/534
 
->>>>>>> fc58f143
 
 ## Recent Activity
 - Completed Dialog component with tests and documentation
@@ -16,14 +12,8 @@
 - Implemented FileUpload component with tests and stories
 - Implemented FormGroup component with tests and stories
 - Implemented Icon component with tests and stories
-<<<<<<< HEAD
 - Implemented Input component with tests and stories
 
 ## Next Action
- - Continue component loop with Label
-=======
+- Continue component loop with Label
 
-## Next Action
- - Continue component loop with Input
-
->>>>>>> fc58f143
