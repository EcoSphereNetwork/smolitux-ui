--- conflicted
+++ resolved
@@ -2,12 +2,8 @@
 
 ## Overall Progress
 - Packages completed: 1/13
-<<<<<<< HEAD
- - Components completed in @smolitux/core: 14/534
-=======
-- Components completed in @smolitux/core: 13/534
+- Components completed in @smolitux/core: 14/534
 
->>>>>>> 21493c75
 
 ## Recent Activity
 - Completed Dialog component with tests and documentation
@@ -19,9 +15,5 @@
 - Implemented Input component with tests and stories
 
 ## Next Action
-<<<<<<< HEAD
- - Continue component loop with Listbox
-=======
-- Continue component loop with Label
+- Continue component loop with Listbox
 
->>>>>>> 21493c75
