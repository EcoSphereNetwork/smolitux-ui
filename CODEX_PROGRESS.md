--- conflicted
+++ resolved
@@ -2,23 +2,15 @@
 
 ## Overall Progress
 - Packages completed: 1/13
-<<<<<<< HEAD
 - Components completed in @smolitux/core: 10/534
-=======
-- Components completed in @smolitux/core: 8/534
->>>>>>> c0b04eca
+
 
 ## Recent Activity
 - Completed Dialog component with tests and documentation
 - Reintegrated Drawer UI using validated logic hook
 - Implemented Dropdown component with tests and stories
-<<<<<<< HEAD
 - Implemented FileUpload component with tests and stories
 
 ## Next Action
 - Continue component loop with FormGroup
-=======
 
-## Next Action
-- Continue component loop with FileUpload
->>>>>>> c0b04eca
