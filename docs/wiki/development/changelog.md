--- conflicted
+++ resolved
@@ -4,8 +4,6 @@
 
 ## [0.2.3] - 2025-06-08
 - Updated TypeScript docs configuration
-<<<<<<< HEAD
-=======
 
 Das Format basiert auf [Keep a Changelog](https://keepachangelog.com/de/1.0.0/),
 und dieses Projekt folgt [Semantic Versioning](https://semver.org/spec/v2.0.0.html).
@@ -54,12 +52,66 @@
 - Neue Blockchain-Komponenten:
   - TokenEconomy: Visualisierung der Token-Wirtschaft
   - SmartContractInteraction: Interaktion mit Smart Contracts
->>>>>>> 625e280d
 
-## [0.2.4] - 2025-06-08
-- Added documentation overhaul section to the implementation roadmap
+### Verbessert
+- Verbesserte Typendefinitionen für alle Komponenten
+- Bessere Dokumentation mit JSDoc-Kommentaren
+- Optimierte Leistung bei komplexen Komponenten
+- Verbesserte Browserkompatibilität durch Erkennung der Ausführungsumgebung
+- Hinzugefügt: Primitive Komponenten (Box, Flex, Text) für konsistentes Layout
+- Hinzugefügt: Test-App zur Demonstration der Komponenten
 
-Das Format basiert auf [Keep a Changelog](https://keepachangelog.com/de/1.0.0/),
-und dieses Projekt folgt [Semantic Versioning](https://semver.org/spec/v2.0.0.html).
+### Fehlerbehebungen
+- Behoben: Syntaxfehler in Charts-Komponenten
+- Behoben: Fehlerhafte Snapshot-Tests
+- Behoben: Probleme mit der Formularvalidierung
+- Behoben: Falsche Modul-Pfade in package.json-Dateien (index.mjs statt index.esm.js)
+- Behoben: Probleme mit i18n-Initialisierung in Node.js-Umgebungen
+- Behoben: Fehlerhafte Importe zwischen Paketen, die auf interne Quellcode-Pfade verwiesen
 
-## [0.2.2] - 2023-03-26+## [0.2.0] - 2025-03-25
+
+### Hinzugefügt
+- Erste Version der erweiterten Komponenten-Bibliothek
+- Neue Pakete für spezifische Anwendungsbereiche:
+  - @smolitux/ai: KI-bezogene Komponenten
+  - @smolitux/blockchain: Blockchain-bezogene Komponenten
+  - @smolitux/community: Community-bezogene Komponenten
+  - @smolitux/federation: Föderations-bezogene Komponenten
+  - @smolitux/media: Medien-bezogene Komponenten
+  - @smolitux/utils: Hilfsfunktionen und -komponenten
+
+## [0.1.0] - 2025-03-24
+
+### Hinzugefügt
+- Erste Version der Smolitux UI Komponenten-Bibliothek
+- Core-Komponenten:
+  - Alert: Für Benachrichtigungen und Warnungen
+  - Badge: Für Labels, Zähler und Status
+  - Button: Für Aktionen
+  - Checkbox: Für Auswahloptionen
+  - ColorPicker: Für Farbauswahl
+  - FormControl: Container für Formularelemente
+  - Input: Für Texteingaben
+  - Modal: Für modale Dialoge
+  - Radio: Für Auswahloptionen
+  - Select: Für Auswahlmenüs
+  - Switch: Für Ein/Aus-Schalter
+  - Table: Für tabellarische Daten
+- Layout-Komponenten:
+  - Container: Für zentrierten Inhalt mit maximaler Breite
+  - Grid: Für Raster-Layouts
+  - Flex: Für flexible Layouts
+- Theme-System:
+  - ThemeProvider: Für Theme-Kontext
+  - createTheme: Für benutzerdefinierte Themes
+  - useTheme: Hook für Theme-Zugriff
+
+### Geändert
+- Alle Komponenten haben jetzt default exports
+- TypeScript-Deklarationsdateien (DTS) wurden vorübergehend deaktiviert
+
+### Bekannte Probleme
+- Charts-Komponenten haben Syntaxfehler und sind noch nicht nutzbar
+- Einige Tests schlagen fehl aufgrund von Snapshot-Änderungen
+- Formularvalidierung und Internationalisierung sind noch nicht vollständig implementiert