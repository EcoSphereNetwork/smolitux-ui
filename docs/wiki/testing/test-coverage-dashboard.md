--- conflicted
+++ resolved
@@ -13,11 +13,7 @@
 | @smolitux/media         | ⚠️ Teilweise | –          | –        | –         | –     |
 | @smolitux/resonance     | ⚠️ Teilweise | –          | –        | –         | –     |
 | @smolitux/utils         | ✅ Getestet  | –          | –        | –         | –     |
-<<<<<<< HEAD
-| @smolitux/voice-control | ✅ Getestet  | –          | –        | –         | –     |
-=======
 | @smolitux/testing         | ✅ Getestet  | –          | –        | –         | –     |
 | @smolitux/voice-control | ❌ Offen     | –          | –        | –         | –     |
->>>>>>> ea68ca10
 
 > Letzte Aktualisierung: 2025-06-12