--- conflicted
+++ resolved
@@ -36,16 +36,10 @@
 - **@smolitux/theme** – 19 design tokens – ✅ Complete
 
 ### 🔄 In Progress
- - **@smolitux/core** – 534 foundational components – 🔄 Active
-<<<<<<< HEAD
+- **@smolitux/core** – 534 foundational components – 🔄 Active
 - Completed: Button, Card, Checkbox, Collapse, ColorPicker, DatePicker, Dialog (7/534)
-  - Current Focus: Drawer (paused due to integration issues)
-  - Drawer → feature/refactor-drawer (sandbox)
-=======
- - Completed: Button, Card, Checkbox, Collapse, ColorPicker, DatePicker, Dialog (7/534)
-  - Current Focus: Drawer (paused due to integration issues)
-
->>>>>>> dcb1be84
+- Current Focus: Drawer (paused due to integration issues)
+- Drawer → feature/refactor-drawer (sandbox)
 
 ### ⏳ Pending
 - **@smolitux/utils**  
