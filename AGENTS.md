--- conflicted
+++ resolved
@@ -36,14 +36,9 @@
 - **@smolitux/theme** – 19 design tokens – ✅ Complete
 
 ### 🔄 In Progress
-<<<<<<< HEAD
  - Completed: Button, Card, Checkbox, Collapse, ColorPicker, DatePicker, Dialog, Drawer, Dropdown, FileUpload, FormGroup, Icon, Input, Label (14/534)
  - Current Focus: Listbox
-=======
-- Completed: Button, Card, Checkbox, Collapse, ColorPicker, DatePicker, Dialog, Drawer, Dropdown, FileUpload, FormGroup, Icon, Input (13/534)
-- Current Focus: Label
->>>>>>> 21493c75
-- Drawer → feature/refactor-drawer (sandbox)
+
 
 
 
