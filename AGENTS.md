--- conflicted
+++ resolved
@@ -36,14 +36,9 @@
 - **@smolitux/theme** – 19 design tokens – ✅ Complete
 
 ### 🔄 In Progress
-<<<<<<< HEAD
- - **@smolitux/core** – 534 foundational components – 🔄 Active
-  - Completed: Button, Card, Checkbox, Collapse, ColorPicker, DatePicker (6/534)
-=======
 - **@smolitux/core** – 534 foundational components – 🔄 Active
-- Completed: Button, Card, Checkbox, Collapse, ColorPicker (5/534)
+- Completed: Button, Card, Checkbox, Collapse, ColorPicker, DatePicker (6/534)
 
->>>>>>> 146dcbb9
 
 ### ⏳ Pending
 - **@smolitux/utils**  
