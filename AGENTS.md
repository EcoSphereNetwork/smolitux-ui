--- conflicted
+++ resolved
@@ -37,14 +37,9 @@
 
 ### 🔄 In Progress
  - **@smolitux/core** – 534 foundational components – 🔄 Active
-<<<<<<< HEAD
-  - Completed: Button, Card, Checkbox, Collapse, ColorPicker, DatePicker, Dialog, Drawer (8/534)
-  - Current Focus: Dropdown
-=======
  - Completed: Button, Card, Checkbox, Collapse, ColorPicker, DatePicker, Dialog, Drawer (8/534)
  - Current Focus: Dropdown
 
->>>>>>> 52795e5f
 
 ### ⏳ Pending
 - **@smolitux/utils**  
