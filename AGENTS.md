# 🤖 Smolitux UI – CODEX Autonomous Agent Protocol

## 🎯 Mission Statement

Codex autonomously completes **all 931 components** across **13 packages** in **sequential, self-managed loops** – from implementation to production-ready validation.

**Repository:** https://github.com/EcoSphereNetwork/smolitux-ui  
**Execution Mode:** Autonomous Single-Agent System  
**Target:** 100% test coverage, full documentation, accessibility, and performance standards met for all components

---

## 🧠 Agent Strategy

### 🧩 Single-Agent Control Loop

- ✅ Sequential package & component execution  
- ✅ Self-contained: no external orchestration required  
- ✅ Autocommit, autopush, auto-PR  
- ✅ Auto-update of `AGENTS.md` and `CODEX_PROGRESS.md`  
- ✅ New `.md` prompt file per package loop for reproducibility

### 🚫 No Parallel Agents

Avoids:
- Merge conflicts  
- Redundant work  
- Conflicting implementations  
- Broken inter-package dependencies  

---

## 📦 Execution Order

### ✅ Completed
- **@smolitux/theme** – 19 design tokens – ✅ Complete

### 🔄 In Progress
<<<<<<< HEAD
  - Completed: Button, Card, Checkbox, Collapse, ColorPicker, DatePicker, Dialog, Drawer (8/534)
  - Current Focus: Dropdown
- Drawer → feature/refactor-drawer (sandbox)
=======
 - **@smolitux/core** – 534 foundational components – 🔄 Active
 - Completed: Button, Card, Checkbox, Collapse, ColorPicker, DatePicker, Dialog, Drawer (8/534)
 - Current Focus: Dropdown

>>>>>>> 52795e5f

### ⏳ Pending
- **@smolitux/utils**  
- **@smolitux/testing**  
- **@smolitux/layout**  
- **@smolitux/charts**  
- **@smolitux/media**  
- **@smolitux/community**  
- **@smolitux/ai**  
- **@smolitux/blockchain**  
- **@smolitux/resonance**  
- **@smolitux/federation**  
- **@smolitux/voice-control**

---

## 🔁 Component Workflow

For each component:
1. **Implement**: TypeScript + forwardRef + design token usage  
2. **Test**: ≥95% coverage + jest-axe accessibility  
3. **Document**: Storybook stories & API documentation  
4. **Validate**: TypeScript, lint, build, performance  
5. **Commit & Push**: With conventional commit format  
6. **Track**: Update `CODEX_PROGRESS.md`

---

## 📂 Agent Maintenance Tasks

After every **component**:
- Commit + Push code  
- Update `CODEX_PROGRESS.md`

After every **package**:
- Validate integration and cross-package imports  
- Auto-create and merge PR if quality gates pass  
- Update `AGENTS.md` with current state  
- Generate `NEXT_Codex_Prompt-[package].md` for traceability  
- Resume loop with next pending package

---

## 🔒 Quality Standards

- ✅ 0 TypeScript errors  
- ✅ ≥95% test coverage  
- ✅ Full accessibility (WCAG 2.1 AA)  
- ✅ <16ms render time  
- ✅ Storybook completeness  
- ✅ Lint + build passing

---

## 🧾 Progress Tracking Files

- `CODEX_PROGRESS.md`: Component-level progress  
- `AGENTS.md`: Agent status, current loop, next steps  
- `NEXT_Codex_Prompt-[package].md`: Generated follow-up prompt for reproducibility or reset

---

## 🆘 Error Recovery

- **>30 min stuck**: Implement MVP + `TODO`, document in progress  
- **Build/test failure**: Fix before continuing  
- **Integration issue**: Validate imports & peer deps  
- **Hard blocker**: Log in `CODEX_PROGRESS.md` and skip to next

---

## 🚀 Activation Command

Codex runs in a browser-based environment.  
No terminal commands are required. Activation is triggered by prompt input.

### 🔁 Activation Protocol:

1. **Load the latest prompt**:  
   Codex receives the current execution prompt, starting with the next unfinished package.  
   Example: `NEXT_Codex_Prompt-core.md`

2. **Parse current state**:  
   Use `AGENTS.md` and `CODEX_PROGRESS.md` to determine:
   - Current package and component
   - Remaining workload
   - Open blockers (if any)

3. **Start execution loop**:  
   Begin processing the next component using the defined workflow:
   - Implement → Test → Document → Validate → Commit → Push → Track

4. **Post-cycle update**:  
   After each 
6. **UPDATE PROGRESS**

   * Mark `Dialog` as complete in `CODEX_PROGRESS.md`
   * Update `AGENTS.md` with component progress

---
component and package cycle:
   - Update `AGENTS.md`  
   - Update `CODEX_PROGRESS.md`  
   - Generate new `NEXT_Codex_Prompt-[package].md`

> 🧠 Codex must remain autonomous and self-sustaining across sessions.  
> Reactivation is triggered by loading the latest `.md` prompt file into the Codex interface.

---

## 🏁 Success Criteria

* ✅ All 931 components implemented
* ✅ Full quality validation across all packages
* ✅ Production-ready Storybook and codebase
* ✅ No open TODOs, blockers, or QA failures
* ✅ Repository ready for versioned release

---

**Codex continues until the last component is perfect.**
**No skipping. No shortcuts. Just full system automation.**<|MERGE_RESOLUTION|>--- conflicted
+++ resolved
@@ -36,16 +36,10 @@
 - **@smolitux/theme** – 19 design tokens – ✅ Complete
 
 ### 🔄 In Progress
-<<<<<<< HEAD
-  - Completed: Button, Card, Checkbox, Collapse, ColorPicker, DatePicker, Dialog, Drawer (8/534)
-  - Current Focus: Dropdown
+- Completed: Button, Card, Checkbox, Collapse, ColorPicker, DatePicker, Dialog, Drawer (8/534)
+- Current Focus: Dropdown
 - Drawer → feature/refactor-drawer (sandbox)
-=======
- - **@smolitux/core** – 534 foundational components – 🔄 Active
- - Completed: Button, Card, Checkbox, Collapse, ColorPicker, DatePicker, Dialog, Drawer (8/534)
- - Current Focus: Dropdown
 
->>>>>>> 52795e5f
 
 ### ⏳ Pending
 - **@smolitux/utils**  
