# 🤖 Smolitux UI – CODEX Autonomous Agent Protocol

## 🎯 Mission Statement

Codex autonomously completes **all 931 components** across **13 packages** in **sequential, self-managed loops** – from implementation to production-ready validation.

**Repository:** https://github.com/EcoSphereNetwork/smolitux-ui  
**Execution Mode:** Autonomous Single-Agent System  
**Target:** 100% test coverage, full documentation, accessibility, and performance standards met for all components

---

## 🧠 Agent Strategy

### 🧩 Single-Agent Control Loop

- ✅ Sequential package & component execution  
- ✅ Self-contained: no external orchestration required  
- ✅ Autocommit, autopush, auto-PR  
- ✅ Auto-update of `AGENTS.md` and `CODEX_PROGRESS.md`  
- ✅ New `.md` prompt file per package loop for reproducibility

### 🚫 No Parallel Agents

Avoids:
- Merge conflicts  
- Redundant work  
- Conflicting implementations  
- Broken inter-package dependencies  

---

## 📦 Execution Order

### ✅ Completed
- **@smolitux/theme** – 19 design tokens – ✅ Complete

### 🔄 In Progress
<<<<<<< HEAD
 - **@smolitux/core** – 534 foundational components – 🔄 Active
  - Completed: Button, Card, Checkbox, Collapse, ColorPicker, DatePicker, Dialog, Drawer (8/534)
  - Current Focus: Dropdown
=======
- **@smolitux/core** – 534 foundational components – 🔄 Active
- Completed: Button, Card, Checkbox, Collapse, ColorPicker, DatePicker, Dialog (7/534)
- Current Focus: Drawer (paused due to integration issues)
- Drawer → feature/refactor-drawer (sandbox)
>>>>>>> 5c6aeeeb

### ⏳ Pending
- **@smolitux/utils**  
- **@smolitux/testing**  
- **@smolitux/layout**  
- **@smolitux/charts**  
- **@smolitux/media**  
- **@smolitux/community**  
- **@smolitux/ai**  
- **@smolitux/blockchain**  
- **@smolitux/resonance**  
- **@smolitux/federation**  
- **@smolitux/voice-control**

---

## 🔁 Component Workflow

For each component:
1. **Implement**: TypeScript + forwardRef + design token usage  
2. **Test**: ≥95% coverage + jest-axe accessibility  
3. **Document**: Storybook stories & API documentation  
4. **Validate**: TypeScript, lint, build, performance  
5. **Commit & Push**: With conventional commit format  
6. **Track**: Update `CODEX_PROGRESS.md`

---

## 📂 Agent Maintenance Tasks

After every **component**:
- Commit + Push code  
- Update `CODEX_PROGRESS.md`

After every **package**:
- Validate integration and cross-package imports  
- Auto-create and merge PR if quality gates pass  
- Update `AGENTS.md` with current state  
- Generate `NEXT_Codex_Prompt-[package].md` for traceability  
- Resume loop with next pending package

---

## 🔒 Quality Standards

- ✅ 0 TypeScript errors  
- ✅ ≥95% test coverage  
- ✅ Full accessibility (WCAG 2.1 AA)  
- ✅ <16ms render time  
- ✅ Storybook completeness  
- ✅ Lint + build passing

---

## 🧾 Progress Tracking Files

- `CODEX_PROGRESS.md`: Component-level progress  
- `AGENTS.md`: Agent status, current loop, next steps  
- `NEXT_Codex_Prompt-[package].md`: Generated follow-up prompt for reproducibility or reset

---

## 🆘 Error Recovery

- **>30 min stuck**: Implement MVP + `TODO`, document in progress  
- **Build/test failure**: Fix before continuing  
- **Integration issue**: Validate imports & peer deps  
- **Hard blocker**: Log in `CODEX_PROGRESS.md` and skip to next

---

## 🚀 Activation Command

Codex runs in a browser-based environment.  
No terminal commands are required. Activation is triggered by prompt input.

### 🔁 Activation Protocol:

1. **Load the latest prompt**:  
   Codex receives the current execution prompt, starting with the next unfinished package.  
   Example: `NEXT_Codex_Prompt-core.md`

2. **Parse current state**:  
   Use `AGENTS.md` and `CODEX_PROGRESS.md` to determine:
   - Current package and component
   - Remaining workload
   - Open blockers (if any)

3. **Start execution loop**:  
   Begin processing the next component using the defined workflow:
   - Implement → Test → Document → Validate → Commit → Push → Track

4. **Post-cycle update**:  
   After each 
6. **UPDATE PROGRESS**

   * Mark `Dialog` as complete in `CODEX_PROGRESS.md`
   * Update `AGENTS.md` with component progress

---
component and package cycle:
   - Update `AGENTS.md`  
   - Update `CODEX_PROGRESS.md`  
   - Generate new `NEXT_Codex_Prompt-[package].md`

> 🧠 Codex must remain autonomous and self-sustaining across sessions.  
> Reactivation is triggered by loading the latest `.md` prompt file into the Codex interface.

---

## 🏁 Success Criteria

* ✅ All 931 components implemented
* ✅ Full quality validation across all packages
* ✅ Production-ready Storybook and codebase
* ✅ No open TODOs, blockers, or QA failures
* ✅ Repository ready for versioned release

---

**Codex continues until the last component is perfect.**
**No skipping. No shortcuts. Just full system automation.**<|MERGE_RESOLUTION|>--- conflicted
+++ resolved
@@ -36,16 +36,10 @@
 - **@smolitux/theme** – 19 design tokens – ✅ Complete
 
 ### 🔄 In Progress
-<<<<<<< HEAD
  - **@smolitux/core** – 534 foundational components – 🔄 Active
-  - Completed: Button, Card, Checkbox, Collapse, ColorPicker, DatePicker, Dialog, Drawer (8/534)
-  - Current Focus: Dropdown
-=======
-- **@smolitux/core** – 534 foundational components – 🔄 Active
-- Completed: Button, Card, Checkbox, Collapse, ColorPicker, DatePicker, Dialog (7/534)
-- Current Focus: Drawer (paused due to integration issues)
-- Drawer → feature/refactor-drawer (sandbox)
->>>>>>> 5c6aeeeb
+ - Completed: Button, Card, Checkbox, Collapse, ColorPicker, DatePicker, Dialog, Drawer (8/534)
+ - Current Focus: Dropdown
+
 
 ### ⏳ Pending
 - **@smolitux/utils**  
