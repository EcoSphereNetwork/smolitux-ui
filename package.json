--- conflicted
+++ resolved
@@ -13,27 +13,15 @@
     "test:watch": "jest --watch",
     "test:coverage": "jest --coverage",
     "test:ci": "jest --ci --coverage",
-<<<<<<< HEAD
-=======
+    "test:update-snapshots": "jest --updateSnapshot",
     "test:e2e": "playwright test",
     "test:visual": "chromatic --project-token=${CHROMATIC_PROJECT_TOKEN}",
->>>>>>> 2a04842f
     "lint": "lerna run lint",
     "storybook": "cd packages/docs && npm run storybook",
     "build-storybook": "cd packages/docs && npm run build-storybook",
     "dev": "cd packages/playground && npm run dev"
   },
   "devDependencies": {
-<<<<<<< HEAD
-    "@testing-library/jest-dom": "^6.6.3",
-    "@testing-library/react": "^16.2.0",
-    "@testing-library/user-event": "^14.6.1",
-    "@types/jest": "^29.5.14",
-    "identity-obj-proxy": "^3.0.0",
-    "jest": "^29.7.0",
-    "lerna": "^6.6.2",
-    "ts-jest": "^29.3.0"
-=======
     "@babel/core": "^7.24.0",
     "@babel/preset-env": "^7.24.0",
     "@babel/preset-react": "^7.23.3",
@@ -42,6 +30,8 @@
     "@testing-library/jest-dom": "^6.4.2",
     "@testing-library/react": "^14.2.1",
     "@testing-library/user-event": "^14.5.2",
+    "@types/jest": "^29.5.14",
+    "@types/react-test-renderer": "^18.0.7",
     "babel-jest": "^29.7.0",
     "chromatic": "^11.0.0",
     "concurrently": "^8.2.2",
@@ -50,11 +40,12 @@
     "jest": "^29.7.0",
     "jest-environment-jsdom": "^29.7.0",
     "jest-junit": "^16.0.0",
+    "jest-snapshot": "^29.7.0",
     "lerna": "^6.6.2",
+    "react-test-renderer": "^18.3.1",
     "wait-on": "^7.2.0"
   },
   "dependencies": {
     "y18n": "5.0.8"
->>>>>>> 2a04842f
   }
 }