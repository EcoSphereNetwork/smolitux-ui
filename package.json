--- conflicted
+++ resolved
@@ -22,46 +22,30 @@
     "dev": "cd packages/playground && npm run dev"
   },
   "devDependencies": {
-<<<<<<< HEAD
-    "@babel/core": "^7.24.0",
-    "@babel/preset-env": "^7.24.0",
-    "@babel/preset-react": "^7.23.3",
-    "@babel/preset-typescript": "^7.23.3",
+    "@babel/core": "^7.26.10",
+    "@babel/preset-env": "^7.26.9",
+    "@babel/preset-react": "^7.26.3",
+    "@babel/preset-typescript": "^7.27.0",
     "@playwright/test": "^1.41.2",
-    "@testing-library/jest-dom": "^6.4.2",
+    "@testing-library/jest-dom": "^6.6.3",
     "@testing-library/react": "^14.2.1",
-    "@testing-library/user-event": "^14.5.2",
+    "@testing-library/user-event": "^14.6.1",
     "@types/jest": "^29.5.14",
     "@types/react-test-renderer": "^18.0.7",
     "babel-jest": "^29.7.0",
     "chromatic": "^11.0.0",
     "concurrently": "^8.2.2",
     "http-server": "^14.1.1",
-=======
-    "@babel/core": "^7.26.10",
-    "@babel/preset-env": "^7.26.9",
-    "@babel/preset-react": "^7.26.3",
-    "@babel/preset-typescript": "^7.27.0",
-    "@testing-library/jest-dom": "^6.6.3",
-    "@testing-library/react": "^16.2.0",
-    "@testing-library/user-event": "^14.6.1",
-    "@types/react-test-renderer": "^19.0.0",
-    "babel-jest": "^29.7.0",
->>>>>>> 79168c90
     "identity-obj-proxy": "^3.0.0",
     "jest": "^29.7.0",
     "jest-environment-jsdom": "^29.7.0",
     "jest-junit": "^16.0.0",
     "jest-snapshot": "^29.7.0",
     "lerna": "^6.6.2",
-<<<<<<< HEAD
     "react-test-renderer": "^18.3.1",
     "wait-on": "^7.2.0"
   },
   "dependencies": {
     "y18n": "5.0.8"
-=======
-    "react-test-renderer": "^18.3.1"
->>>>>>> 79168c90
   }
 }