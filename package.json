--- conflicted
+++ resolved
@@ -12,23 +12,15 @@
     "build": "tsup"
   },
   "devDependencies": {
-<<<<<<< HEAD
     "@eslint/js": "^9.23.0",
-=======
-    "@eslint/js": "^8.57.1",
     "eslint-plugin-react": "^7.34.1",
     "eslint-plugin-react-hooks": "^4.6.2",
     "eslint-plugin-jsx-a11y": "^6.8.0",
->>>>>>> 79320fa2
     "@types/jest": "^29.5.14",
     "@types/node": "^22.13.13",
     "@typescript-eslint/eslint-plugin": "^8.28.0",
     "@typescript-eslint/parser": "^8.28.0",
-<<<<<<< HEAD
     "eslint": "^9.23.0",
-=======
-    "eslint": "^8.57.1",
->>>>>>> 79320fa2
     "jest": "^29.7.0",
     "jest-environment-jsdom": "^30.0.0-beta.3",
     "prettier": "^3.5.3",
